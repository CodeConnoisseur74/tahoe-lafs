--- conflicted
+++ resolved
@@ -128,7 +128,6 @@
     # Linux distribution detection:
     "distro >= 1.4.0",
 
-<<<<<<< HEAD
     # For the RangeMap datastructure. Need 2.0.2 at least for bugfixes.
     "collections-extended >= 2.0.2",
 
@@ -138,13 +137,9 @@
     "treq",
     "cbor2",
     "pycddl",
-=======
-    # Backported configparser for Python 2:
-    "configparser ; python_version < '3.0'",
 
     # Command-line parsing
     "click >= 7.0",
->>>>>>> 056f7748
 ]
 
 setup_requires = [
