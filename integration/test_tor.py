"""
Ported to Python 3.
"""

import sys
from os.path import join
from os import environ

import pytest
import pytest_twisted

from . import util

from twisted.python.filepath import (
    FilePath,
)

from allmydata.test.common import (
    write_introducer,
)
from allmydata.client import read_config
from allmydata.util.deferredutil import async_to_deferred

# see "conftest.py" for the fixtures (e.g. "tor_network")

# XXX: Integration tests that involve Tor do not run reliably on
# Windows.  They are skipped for now, in order to reduce CI noise.
#
# https://tahoe-lafs.org/trac/tahoe-lafs/ticket/3347
if sys.platform.startswith('win'):
    pytest.skip('Skipping Tor tests on Windows', allow_module_level=True)

@pytest_twisted.inlineCallbacks
def test_onion_service_storage(reactor, request, temp_dir, flog_gatherer, tor_network, tor_introducer_furl):
    """
    Two nodes and an introducer all configured to use Tahoe.

    The two nodes can talk to the introducer and each other: we upload to one
    node, read from the other.
    """
    carol = yield _create_anonymous_node(reactor, 'carol', 8008, request, temp_dir, flog_gatherer, tor_network, tor_introducer_furl, 2)
    dave = yield _create_anonymous_node(reactor, 'dave', 8009, request, temp_dir, flog_gatherer, tor_network, tor_introducer_furl, 2)
    yield util.await_client_ready(carol, minimum_number_of_servers=2, timeout=600)
    yield util.await_client_ready(dave, minimum_number_of_servers=2, timeout=600)
    yield upload_to_one_download_from_the_other(reactor, temp_dir, carol, dave)


@async_to_deferred
async def upload_to_one_download_from_the_other(reactor, temp_dir, upload_to: util.TahoeProcess, download_from: util.TahoeProcess):
    """
    Ensure both nodes are connected to "a grid" by uploading something via one
    node, and retrieve it using the other.
    """

    gold_path = join(temp_dir, "gold")
    with open(gold_path, "w") as f:
        f.write(
            "The object-capability model is a computer security model. A "
            "capability describes a transferable right to perform one (or "
            "more) operations on a given object."
        )
    # XXX could use treq or similar to POST these to their respective
    # WUIs instead ...

    proto = util._CollectOutputProtocol()
    reactor.spawnProcess(
        proto,
        sys.executable,
        (
            sys.executable, '-b', '-m', 'allmydata.scripts.runner',
            '-d', upload_to.node_dir,
            'put', gold_path,
        ),
        env=environ,
    )
    await proto.done
    cap = proto.output.getvalue().strip().split()[-1]
    print("capability: {}".format(cap))

    proto = util._CollectOutputProtocol(capture_stderr=False)
    reactor.spawnProcess(
        proto,
        sys.executable,
        (
            sys.executable, '-b', '-m', 'allmydata.scripts.runner',
            '-d', download_from.node_dir,
            'get', cap,
        ),
        env=environ,
    )
    await proto.done
    download_got = proto.output.getvalue().strip()
    assert download_got == open(gold_path, 'rb').read().strip()


@pytest_twisted.inlineCallbacks
def _create_anonymous_node(reactor, name, control_port, request, temp_dir, flog_gatherer, tor_network, introducer_furl, shares_total: int) -> util.TahoeProcess:
    node_dir = FilePath(temp_dir).child(name)
    web_port = "tcp:{}:interface=localhost".format(control_port + 2000)
<<<<<<< HEAD
    if node_dir.exists():
        raise RuntimeError(
            "A node already exists in '{}'".format(node_dir)
        )
    print("creating", node_dir)
    node_dir.makedirs()
    proto = util._DumpOutputProtocol(None)
    reactor.spawnProcess(
        proto,
        sys.executable,
        (
            sys.executable, '-m', 'allmydata.scripts.runner',
            'create-node',
            '--nickname', name,
            '--introducer', introducer_furl,
            '--hide-ip',
            '--tor-control-port', 'tcp:localhost:{}'.format(control_port),
            '--listen', 'tor',
            node_dir.path,
=======

    if True:
        print(f"creating {node_dir.path} with introducer {introducer_furl}")
        node_dir.makedirs()
        proto = util._DumpOutputProtocol(None)
        reactor.spawnProcess(
            proto,
            sys.executable,
            (
                sys.executable, '-b', '-m', 'allmydata.scripts.runner',
                'create-node',
                '--nickname', name,
                '--webport', web_port,
                '--introducer', introducer_furl,
                '--hide-ip',
                '--tor-control-port', 'tcp:localhost:{}'.format(control_port),
                '--listen', 'tor',
                '--shares-needed', '1',
                '--shares-happy', '1',
                '--shares-total', str(shares_total),
                node_dir.path,
            ),
            env=environ,
>>>>>>> 1b99e23b
        )
    )
    yield proto.done


    # Which services should this client connect to?
    write_introducer(node_dir, "default", introducer_furl)
    util.basic_node_configuration(request, flog_gatherer, node_dir.path)

    config = read_config(node_dir.path, "tub.port")
    config.set_config("tor", "onion", "true")
    config.set_config("tor", "onion.external_port", "3457")
    config.set_config("tor", "control.port", f"tcp:port={control_port}:host=127.0.0.1")
    config.set_config("tor", "onion.private_key_file", "private/tor_onion.privkey")

    print("running")
    result = yield util._run_node(reactor, node_dir.path, request, None)
    print("okay, launched")
    return result

@pytest.mark.skipif(sys.platform.startswith('darwin'), reason='This test has issues on macOS')
@pytest_twisted.inlineCallbacks
def test_anonymous_client(reactor, request, temp_dir, flog_gatherer, tor_network, introducer_furl):
    """
    A normal node (normie) and a normal introducer are configured, and one node
    (anonymoose) which is configured to be anonymous by talking via Tor.

    Anonymoose should be able to communicate with normie.

    TODO how to ensure that anonymoose is actually using Tor?
    """
    normie = yield util._create_node(
        reactor, request, temp_dir, introducer_furl, flog_gatherer, "normie",
        web_port="tcp:9989:interface=localhost",
        storage=True, needed=1, happy=1, total=1,
    )
    yield util.await_client_ready(normie)

    anonymoose = yield _create_anonymous_node(reactor, 'anonymoose', 8008, request, temp_dir, flog_gatherer, tor_network, introducer_furl, 1)
    yield util.await_client_ready(anonymoose, minimum_number_of_servers=1, timeout=600)

    yield upload_to_one_download_from_the_other(reactor, temp_dir, normie, anonymoose)<|MERGE_RESOLUTION|>--- conflicted
+++ resolved
@@ -97,53 +97,32 @@
 def _create_anonymous_node(reactor, name, control_port, request, temp_dir, flog_gatherer, tor_network, introducer_furl, shares_total: int) -> util.TahoeProcess:
     node_dir = FilePath(temp_dir).child(name)
     web_port = "tcp:{}:interface=localhost".format(control_port + 2000)
-<<<<<<< HEAD
     if node_dir.exists():
         raise RuntimeError(
             "A node already exists in '{}'".format(node_dir)
         )
-    print("creating", node_dir)
+    print(f"creating {node_dir.path} with introducer {introducer_furl}")
     node_dir.makedirs()
     proto = util._DumpOutputProtocol(None)
     reactor.spawnProcess(
         proto,
         sys.executable,
         (
-            sys.executable, '-m', 'allmydata.scripts.runner',
+            sys.executable, '-b', '-m', 'allmydata.scripts.runner',
             'create-node',
             '--nickname', name,
+            '--webport', web_port,
             '--introducer', introducer_furl,
             '--hide-ip',
             '--tor-control-port', 'tcp:localhost:{}'.format(control_port),
             '--listen', 'tor',
+            '--shares-needed', '1',
+            '--shares-happy', '1',
+            '--shares-total', str(shares_total),
             node_dir.path,
-=======
-
-    if True:
-        print(f"creating {node_dir.path} with introducer {introducer_furl}")
-        node_dir.makedirs()
-        proto = util._DumpOutputProtocol(None)
-        reactor.spawnProcess(
-            proto,
-            sys.executable,
-            (
-                sys.executable, '-b', '-m', 'allmydata.scripts.runner',
-                'create-node',
-                '--nickname', name,
-                '--webport', web_port,
-                '--introducer', introducer_furl,
-                '--hide-ip',
-                '--tor-control-port', 'tcp:localhost:{}'.format(control_port),
-                '--listen', 'tor',
-                '--shares-needed', '1',
-                '--shares-happy', '1',
-                '--shares-total', str(shares_total),
-                node_dir.path,
-            ),
-            env=environ,
->>>>>>> 1b99e23b
+        ),
+        env=environ,
         )
-    )
     yield proto.done
 
 
