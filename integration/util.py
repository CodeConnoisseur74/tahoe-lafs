--- conflicted
+++ resolved
@@ -657,15 +657,7 @@
             time.sleep(1)
             continue
 
-<<<<<<< HEAD
-        print(
-            f"Now: {time.ctime()}\n"
-            f"Server last-received-data: {[s['last_received_data'] for s in servers]}"
-        )
-
-=======
         now = time.time()
->>>>>>> e67ef7ad
         server_times = [
             server['last_received_data']
             for server
