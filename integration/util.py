--- conflicted
+++ resolved
@@ -421,33 +421,7 @@
         created_d = done_proto.done
 
         def created(_):
-<<<<<<< HEAD
-            config_path = join(node_dir, 'tahoe.cfg')
-            config = get_config(config_path)
-            set_config(
-                config,
-                u'node',
-                u'log_gatherer.furl',
-                flog_gatherer.furl,
-            )
-            force_foolscap = request.config.getoption("force_foolscap")
-            assert force_foolscap in (True, False)
-            set_config(
-                config,
-                'storage',
-                'force_foolscap',
-                str(force_foolscap),
-            )
-            set_config(
-                config,
-                'client',
-                'force_foolscap',
-                str(force_foolscap),
-            )
-            write_config(FilePath(config_path), config)
-=======
-            basic_node_configuration(request, flog_gatherer, node_dir)
->>>>>>> 1b99e23b
+            basic_node_configuration(request, flog_gatherer.furl, node_dir)
         created_d.addCallback(created)
 
     d = Deferred()
@@ -681,13 +655,8 @@
             continue
         servers = js['servers']
 
-<<<<<<< HEAD
-        if len(js['servers']) < minimum_number_of_servers:
-            print(f"waiting because insufficient servers (expected at least {minimum_number_of_servers})")
-=======
         if len(servers) < minimum_number_of_servers:
             print(f"waiting because {servers} is fewer than required ({minimum_number_of_servers})")
->>>>>>> 1b99e23b
             time.sleep(1)
             continue
 
