# Tox (http://tox.testrun.org/) is a tool for running tests
# in multiple virtualenvs. This configuration file will run the
# test suite on all supported python versions. To use it, "pip install tox"
# and then run "tox" from this directory.

# Map Python versions in GitHub Actions to tox environments to run, for use by
# the tox-gh-actions package.
[gh-actions]
python =
    3.8: py38-coverage
    3.9: py39-coverage
    3.10: py310-coverage
    3.11: py311-coverage
    3.12: py312-coverage
    pypy-3.8: pypy38
    pypy-3.9: pypy39

[pytest]
twisted = 1

[tox]
envlist = typechecks,codechecks,py{38,39,310,311,312}-{coverage},pypy27,pypy38,pypy39,integration
minversion = 4

[testenv]
# Install code the real way, for maximum realism.
usedevelop = False

passenv = TAHOE_LAFS_*,PIP_*,SUBUNITREPORTER_*,USERPROFILE,HOMEDRIVE,HOMEPATH,COLUMNS
deps =
    # We pull in certify *here* to avoid bug #2913. Basically if a
    # `setup_requires=...` causes a package to be installed (with setuptools)
    # then it'll fail on certain platforms (travis's OX-X 10.12, Slackware
    # 14.2) because PyPI's TLS requirements (TLS >= 1.2) are incompatible with
    # the old TLS clients available to those systems.  Installing it ahead of
    # time (with pip) avoids this problem.
    #
    # We don't pin an exact version of it because it contains CA certificates
    # which necessarily change over time.  Pinning this is guaranteed to cause
    # things to break eventually as old certificates expire and as new ones
    # are used in the wild that aren't present in whatever version we pin.
    # Hopefully there won't be functionality regressions in new releases of
    # this package that cause us the kind of suffering we're trying to avoid
    # with the above pins.
    certifi

extras =
       # Get general testing environment dependencies so we can run the tests
       # how we like.
       testenv

       # And get all of the test suite's actual direct Python dependencies.
       test

setenv =
       # Define TEST_SUITE in the environment as an aid to constructing the
       # correct test command below.
       TEST_SUITE = allmydata
       COLUMNS = 80

commands =
         # As an aid to debugging, dump all of the Python packages and their
         # versions that are installed in the test environment.  This is
         # particularly useful to get from CI runs - though hopefully the
         # version pinning we do limits the variability of this output
         pip freeze

         tahoe --version

         python -c "import sys; print('sys.stdout.encoding:', sys.stdout.encoding)"

         # Run tests with -b to catch bugs like `"%s" % (some_bytes,)`. -b makes
         # Python emit BytesWarnings, and warnings configuration in
         # src/allmydata/tests/__init__.py turns allmydata's BytesWarnings into
         # exceptions.
         !coverage: python -b -m twisted.trial {env:TAHOE_LAFS_TRIAL_ARGS:--rterrors} {posargs:{env:TEST_SUITE}}

         # measuring coverage is somewhat slower than not measuring coverage
         # so only do it on request.
         coverage: python -b -m coverage run -m twisted.trial {env:TAHOE_LAFS_TRIAL_ARGS:--rterrors --reporter=timing} {posargs:{env:TEST_SUITE}}
         coverage: coverage combine
         coverage: coverage xml

[testenv:integration]
usedevelop = False
basepython = python3
platform = mylinux: linux
           mymacos: darwin
           mywindows: win32
setenv =
         COVERAGE_PROCESS_START=.coveragerc
commands =
         # NOTE: 'run with "py.test --keep-tempdir -s -v integration/" to debug failures'
         py.test --timeout=1800 --coverage -s -v {posargs:integration}
         coverage combine


[testenv:codechecks]
basepython = python3
skip_install = true
deps =
     # Pin a specific version so we get consistent outcomes; update this
     # occasionally:
     ruff == 0.1.6
     towncrier
# On macOS, git inside of towncrier needs $HOME.
passenv = HOME
setenv =
	 # If no positional arguments are given, try to run the checks on the
	 # entire codebase, including various pieces of supporting code.
	 DEFAULT_FILES=src integration benchmarks static misc setup.py
commands =
         ruff check {posargs:{env:DEFAULT_FILES}}
         python misc/coding_tools/check-umids.py {posargs:{env:DEFAULT_FILES}}
         python misc/coding_tools/check-debugging.py {posargs:{env:DEFAULT_FILES}}

         # If towncrier.check fails, you forgot to add a towncrier news
         # fragment explaining the change in this branch.  Create one at
         # `newsfragments/<ticket>.<change type>` with some text for the news
         # file.  See towncrier.toml for legal <change type> values.
         python -m towncrier.check --config towncrier.toml


[testenv:typechecks]
basepython = python3
deps =
    mypy==1.8.0
    mypy-zope
    types-mock
    types-six
    types-PyYAML
<<<<<<< HEAD
=======
    types-setuptools
>>>>>>> 912662d3
    types-pyOpenSSL
    foolscap
    # Upgrade when new releases come out:
    Twisted==23.10.0
commands =
    # Different versions of Python have a different standard library, and we
    # want to be compatible with all the variations. For speed's sake we only do
    # the earliest and latest versions.
    mypy --python-version=3.8 src
    mypy --python-version=3.12 src


[testenv:draftnews]
passenv = TAHOE_LAFS_*,PIP_*,SUBUNITREPORTER_*,USERPROFILE,HOMEDRIVE,HOMEPATH,COLUMNS
deps =
    # see comment in [testenv] about "certifi"
    certifi
    towncrier==23.11.0
commands =
    python -m towncrier --draft --config towncrier.toml

[testenv:news]
# On macOS, git invoked from Tox needs $HOME.
passenv = TAHOE_LAFS_*,PIP_*,SUBUNITREPORTER_*,USERPROFILE,HOMEDRIVE,HOMEPATH,COLUMNS
whitelist_externals =
    git
deps =
    # see comment in [testenv] about "certifi"
    certifi
    towncrier==23.11.0
commands =
    python -m towncrier --yes --config towncrier.toml
    # commit the changes
    git commit -m "update NEWS.txt for release"

[testenv:deprecations]
commands =
         python misc/build_helpers/run-deprecations.py --package allmydata --warnings={env:TAHOE_LAFS_WARNINGS_LOG:_trial_temp/deprecation-warnings.log} trial {env:TAHOE_LAFS_TRIAL_ARGS:--rterrors} {posargs:allmydata}

[testenv:upcoming-deprecations]
deps =
     # Take the base deps as well!
     {[testenv]deps}
     git+https://github.com/warner/foolscap
commands =
         flogtool --version
         python misc/build_helpers/run-deprecations.py --package allmydata --warnings={env:TAHOE_LAFS_WARNINGS_LOG:_trial_temp/deprecation-warnings.log} trial {env:TAHOE_LAFS_TRIAL_ARGS:--rterrors} {posargs:allmydata}

# Use 'tox -e docs' to check formatting and cross-references in docs .rst
# files. The published docs are built by code run over at readthedocs.org,
# which does not use this target (but does something similar).
#
# If you have "sphinx" installed in your virtualenv, you can just do "make -C
# docs html", or "cd docs; make html".
#
# You can also open docs/_build/html/index.html to see the rendered docs in
# your web browser.

[testenv:docs]
deps =
     -r docs/requirements.txt
# normal install is not needed for docs, and slows things down
skip_install = True
commands =
         sphinx-build -W -b html -d {toxinidir}/docs/_build/doctrees {toxinidir}/docs {toxinidir}/docs/_build/html

[testenv:pyinstaller]
extras =
deps =
    {[testenv]deps}
    packaging
    pyinstaller
    pefile ; platform_system == "Windows"
# Setting PYTHONHASHSEED to a known value assists with reproducible builds.
# See https://pyinstaller.readthedocs.io/en/stable/advanced-topics.html#creating-a-reproducible-build
setenv=PYTHONHASHSEED=1
commands=
    pip freeze
    pyinstaller -y --clean pyinstaller.spec

[testenv:tarballs]
basepython = python3
deps =
commands =
         python setup.py update_version
         python setup.py sdist --formats=gztar bdist_wheel --universal<|MERGE_RESOLUTION|>--- conflicted
+++ resolved
@@ -129,10 +129,7 @@
     types-mock
     types-six
     types-PyYAML
-<<<<<<< HEAD
-=======
     types-setuptools
->>>>>>> 912662d3
     types-pyOpenSSL
     foolscap
     # Upgrade when new releases come out:
