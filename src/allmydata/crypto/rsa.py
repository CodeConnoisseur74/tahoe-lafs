--- conflicted
+++ resolved
@@ -10,16 +10,12 @@
 That is, the public and private keys are opaque objects; DO NOT depend
 on any of their methods.
 """
-<<<<<<< HEAD
 
 from __future__ import annotations
 
 from typing_extensions import TypeAlias
-=======
-from __future__ import annotations
 
 from functools import partial
->>>>>>> 3c3697d3
 
 from cryptography.exceptions import InvalidSignature
 from cryptography.hazmat.backends import default_backend
