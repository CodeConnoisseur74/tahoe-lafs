--- conflicted
+++ resolved
@@ -1,19 +1,8 @@
 # -*- coding: utf-8 -*-
-<<<<<<< HEAD
-
 from __future__ import annotations
 
-from typing import Any
+from typing import Any, Optional
 from typing_extensions import Literal
-=======
-"""
-Ported to Python 3.
-"""
-
-from __future__ import annotations
->>>>>>> 1b99e23b
-
-from typing import Optional
 import os
 
 from zope.interface import (
@@ -47,17 +36,13 @@
     except ImportError: # pragma: no cover
         return None
 
-<<<<<<< HEAD
 def can_hide_ip() -> Literal[True]:
     return True
 
 def is_available() -> bool:
     return not (_import_tor() is None or _import_txtorcon() is None)
 
-def create(reactor: Any, config: Any, import_tor=None, import_txtorcon=None) -> IAddressFamily:
-=======
 def create(reactor, config, import_tor=None, import_txtorcon=None) -> Optional[_Provider]:
->>>>>>> 1b99e23b
     """
     Create a new _Provider service (this is an IService so must be
     hooked up to a parent or otherwise started).
@@ -183,11 +168,7 @@
         if tor_executable:
             tahoe_config_tor.append(("tor.executable", tor_executable))
         print("launching Tor (to allocate .onion address)..", file=stdout)
-<<<<<<< HEAD
-        (_, tor_control_proto) = await _launch_tor(
-=======
-        (_, tor) = yield _launch_tor(
->>>>>>> 1b99e23b
+        (_, tor) = await _launch_tor(
             reactor, tor_executable, private_dir, txtorcon)
         tor_control_proto = tor.protocol
         print("Tor launched", file=stdout)
