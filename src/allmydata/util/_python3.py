"""
Track the port to Python 3.

The two easiest ways to run the part of the test suite which is expected to
pass on Python 3 are::

    $ tox -e py36

and::

    $ trial allmydata.test.python3_tests

This module has been ported to Python 3.
"""

from __future__ import unicode_literals
from __future__ import absolute_import
from __future__ import division
from __future__ import print_function

from future.utils import PY2
if PY2:
    from future.builtins import filter, map, zip, ascii, chr, hex, input, next, oct, open, pow, round, super, bytes, dict, list, object, range, str, max, min  # noqa: F401

# Keep these sorted alphabetically, to reduce merge conflicts:
PORTED_MODULES = [
    "allmydata.codec",
    "allmydata.crypto",
    "allmydata.crypto.aes",
    "allmydata.crypto.ed25519",
    "allmydata.crypto.error",
    "allmydata.crypto.rsa",
    "allmydata.crypto.util",
    "allmydata.hashtree",
    "allmydata.immutable.happiness_upload",
<<<<<<< HEAD
    "allmydata.immutable.downloader.fetcher",
    "allmydata.immutable.downloader.finder",
    "allmydata.immutable.downloader.segmentation",
=======
    "allmydata.immutable.literal",
>>>>>>> df69ca8b
    "allmydata.interfaces",
    "allmydata.introducer.interfaces",
    "allmydata.monitor",
    "allmydata.storage.common",
    "allmydata.storage.crawler",
    "allmydata.storage.expirer",
    "allmydata.storage.immutable",
    "allmydata.storage.lease",
    "allmydata.storage.mutable",
    "allmydata.storage.server",
    "allmydata.storage.shares",
    "allmydata.test.common_py3",
    "allmydata.test.no_network",
    "allmydata.uri",
    "allmydata.util._python3",
    "allmydata.util.abbreviate",
    "allmydata.util.assertutil",
    "allmydata.util.base32",
    "allmydata.util.base62",
    "allmydata.util.configutil",
    "allmydata.util.connection_status",
    "allmydata.util.deferredutil",
    "allmydata.util.fileutil",
    "allmydata.util.dictutil",
    "allmydata.util.encodingutil",
    "allmydata.util.gcutil",
    "allmydata.util.happinessutil",
    "allmydata.util.hashutil",
    "allmydata.util.humanreadable",
    "allmydata.util.iputil",
    "allmydata.util.log",
    "allmydata.util.mathutil",
    "allmydata.util.namespace",
    "allmydata.util.netstring",
    "allmydata.util.observer",
    "allmydata.util.pipeline",
    "allmydata.util.pollmixin",
    "allmydata.util.spans",
    "allmydata.util.statistics",
    "allmydata.util.time_format",
]

PORTED_TEST_MODULES = [
    "allmydata.test.test_abbreviate",
    "allmydata.test.test_base32",
    "allmydata.test.test_base62",
    "allmydata.test.test_codec",
    "allmydata.test.test_common_util",
    "allmydata.test.test_configutil",
    "allmydata.test.test_connection_status",
    "allmydata.test.test_crawler",
    "allmydata.test.test_crypto",
    "allmydata.test.test_deferredutil",
    "allmydata.test.test_dictutil",
    "allmydata.test.test_download",
    "allmydata.test.test_encode",
    "allmydata.test.test_encodingutil",
    "allmydata.test.test_filenode",
    "allmydata.test.test_happiness",
    "allmydata.test.test_hashtree",
    "allmydata.test.test_hashutil",
    "allmydata.test.test_helper",
    "allmydata.test.test_humanreadable",
    "allmydata.test.test_immutable",
    "allmydata.test.test_iputil",
    "allmydata.test.test_log",
    "allmydata.test.test_monitor",
    "allmydata.test.test_netstring",
    "allmydata.test.test_no_network",
    "allmydata.test.test_observer",
    "allmydata.test.test_pipeline",
    "allmydata.test.test_python3",
    "allmydata.test.test_spans",
    "allmydata.test.test_statistics",
    "allmydata.test.test_storage",
    "allmydata.test.test_storage_web",
    "allmydata.test.test_time_format",
    "allmydata.test.test_upload",
    "allmydata.test.test_uri",
    "allmydata.test.test_util",
    "allmydata.test.test_version",
]<|MERGE_RESOLUTION|>--- conflicted
+++ resolved
@@ -32,14 +32,11 @@
     "allmydata.crypto.rsa",
     "allmydata.crypto.util",
     "allmydata.hashtree",
-    "allmydata.immutable.happiness_upload",
-<<<<<<< HEAD
     "allmydata.immutable.downloader.fetcher",
     "allmydata.immutable.downloader.finder",
     "allmydata.immutable.downloader.segmentation",
-=======
+    "allmydata.immutable.happiness_upload",
     "allmydata.immutable.literal",
->>>>>>> df69ca8b
     "allmydata.interfaces",
     "allmydata.introducer.interfaces",
     "allmydata.monitor",
