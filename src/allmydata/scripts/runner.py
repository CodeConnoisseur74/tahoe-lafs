--- conflicted
+++ resolved
@@ -118,12 +118,8 @@
     config.parseOptions(argv) # may raise usage.error
     return config
 
-<<<<<<< HEAD
+
 def parse_or_exit_with_explanation(argv, stdout=sys.stdout, stderr=sys.stderr, stdin=sys.stdin):
-=======
-
-def parse_or_exit_with_explanation(argv, stdout=sys.stdout):
->>>>>>> 2a7e3b3f
     config = Options()
     config.stdout = stdout
     config.stdin = stdin
