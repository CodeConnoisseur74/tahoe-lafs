--- conflicted
+++ resolved
@@ -1,13 +1,12 @@
 from __future__ import print_function
 
-<<<<<<< HEAD
+
 import json
-=======
+
 try:
     from allmydata.scripts.types_ import SubCommands
 except ImportError:
     pass
->>>>>>> f8e548dc
 
 from twisted.python import usage
 from twisted.python.filepath import FilePath
@@ -195,13 +194,8 @@
 
 
 subCommands = [
-<<<<<<< HEAD
-    ["admin", None, AdminCommand, "admin subcommands: use 'tahoe admin' for a list"],
-]
-=======
     ("admin", None, AdminCommand, "admin subcommands: use 'tahoe admin' for a list"),
     ]  # type: SubCommands
->>>>>>> f8e548dc
 
 dispatch = {
     "admin": do_admin,
