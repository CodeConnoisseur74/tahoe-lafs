--- conflicted
+++ resolved
@@ -18,7 +18,6 @@
     pass
 
 from twisted.python import usage
-<<<<<<< HEAD
 from twisted.python.filepath import (
     FilePath,
 )
@@ -30,7 +29,6 @@
     crawler,
     expirer,
 )
-=======
 from twisted.python.filepath import FilePath
 
 from allmydata.client import read_config
@@ -41,8 +39,6 @@
 from allmydata.scripts.common import BaseOptions
 from allmydata.util.encodingutil import argv_to_abspath
 from allmydata.util import jsonbytes
-
->>>>>>> 056f7748
 
 class GenerateKeypairOptions(BaseOptions):
 
@@ -89,7 +85,7 @@
     print("public:", str(ed25519.string_from_verifying_key(public_key), "ascii"), file=out)
     return 0
 
-<<<<<<< HEAD
+
 class MigrateCrawlerOptions(BasedirOptions):
 
     def getSynopsis(self):
@@ -105,7 +101,9 @@
             " command to upgrade them to JSON.\n\nThe files are:"
             " lease_checker.history, lease_checker.state, and"
             " bucket_counter.state"
-=======
+        )
+        return t
+
 
 class AddGridManagerCertOptions(BaseOptions):
     """
@@ -156,12 +154,10 @@
             "restart is required for changes to take effect.\n\n"
             "The human who operates a Grid Manager would produce such a\n"
             "certificate and communicate it securely to you.\n"
->>>>>>> 056f7748
         )
         return t
 
 
-<<<<<<< HEAD
 def migrate_crawler(options):
     out = options.stdout
     storage = FilePath(options['basedir']).child("storage")
@@ -182,7 +178,8 @@
                 print("Already converted: '{}'".format(newfp.path), file=out)
             else:
                 print("Not found: '{}'".format(fp.path), file=out)
-=======
+
+
 def add_grid_manager_cert(options):
     """
     Add a new Grid Manager certificate to our config
@@ -219,7 +216,6 @@
           file=options.parent.parent.stderr)
 
     return 0
->>>>>>> 056f7748
 
 
 class AdminCommand(BaseOptions):
@@ -228,14 +224,11 @@
          "Generate a public/private keypair, write to stdout."),
         ("derive-pubkey", None, DerivePubkeyOptions,
          "Derive a public key from a private key."),
-<<<<<<< HEAD
         ("migrate-crawler", None, MigrateCrawlerOptions,
          "Write the crawler-history data as JSON."),
-=======
         ("add-grid-manager-cert", None, AddGridManagerCertOptions,
          "Add a Grid Manager-provided certificate to a storage "
          "server's config."),
->>>>>>> 056f7748
         ]
     def postOptions(self):
         if not hasattr(self, 'subOptions'):
@@ -254,14 +247,10 @@
 subDispatch = {
     "generate-keypair": print_keypair,
     "derive-pubkey": derive_pubkey,
-<<<<<<< HEAD
     "migrate-crawler": migrate_crawler,
-    }
-=======
     "add-grid-manager-cert": add_grid_manager_cert,
 }
 
->>>>>>> 056f7748
 
 def do_admin(options):
     so = options.subOptions
