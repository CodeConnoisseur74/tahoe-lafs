--- conflicted
+++ resolved
@@ -219,7 +219,6 @@
         return DaemonizeTheRealService(self.nodetype, self.basedir, so)
 
 
-<<<<<<< HEAD
 def on_stdin_close(reactor, fn):
     """
     Arrange for the function `fn` to run when our stdin closes
@@ -257,10 +256,7 @@
     )
 
 
-def run(config, runApp=twistd.runApp):
-=======
 def run(reactor, config, runApp=twistd.runApp):
->>>>>>> 7cc023a5
     """
     Runs a Tahoe-LAFS node in the foreground.
 
