--- conflicted
+++ resolved
@@ -287,11 +287,5 @@
     """
     segments = path.split("/")
     result = "/".join([urllib.parse.quote(unicode_to_url(s)) for s in segments])
-<<<<<<< HEAD
-    # fixme: test.cli.test_create_alias fails if it gets Unicode on Python 2
-    if PY2 and isinstance(result, type(u'')):
-        result = result.encode('ascii')
-=======
     result = ensure_str(result, "ascii")
->>>>>>> 2eba96de
     return result