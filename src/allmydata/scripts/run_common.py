from __future__ import print_function

import os, sys
from allmydata.scripts.common import BasedirOptions
from twisted.scripts import twistd
from twisted.python import usage
from twisted.python.reflect import namedAny
from twisted.internet.defer import maybeDeferred, fail
from twisted.application.service import Service

from allmydata.scripts.default_nodedir import _default_nodedir
from allmydata.util import fileutil
<<<<<<< HEAD
from allmydata.node import (
    PortAssignmentRequired,
    PrivacyError,
    read_config,
)
=======
>>>>>>> e59a922b
from allmydata.util.encodingutil import listdir_unicode, quote_local_unicode_path
from allmydata.util.configutil import UnknownConfigError
from allmydata.util.deferredutil import HookMixin


def get_pidfile(basedir):
    """
    Returns the path to the PID file.
    :param basedir: the node's base directory
    :returns: the path to the PID file
    """
    return os.path.join(basedir, u"twistd.pid")

def get_pid_from_pidfile(pidfile):
    """
    Tries to read and return the PID stored in the node's PID file
    (twistd.pid).
    :param pidfile: try to read this PID file
    :returns: A numeric PID on success, ``None`` if PID file absent or
              inaccessible, ``-1`` if PID file invalid.
    """
    try:
        with open(pidfile, "r") as f:
            pid = f.read()
    except EnvironmentError:
        return None

    try:
        pid = int(pid)
    except ValueError:
        return -1

    return pid

def identify_node_type(basedir):
    """
    :return unicode: None or one of: 'client', 'introducer', or
        'key-generator'
    """
    tac = u''
    try:
        for fn in listdir_unicode(basedir):
            if fn.endswith(u".tac"):
                tac = fn
                break
    except OSError:
        return None

    for t in (u"client", u"introducer", u"key-generator"):
        if t in tac:
            return t
    return None


class RunOptions(BasedirOptions):
    optParameters = [
        ("basedir", "C", None,
         "Specify which Tahoe base directory should be used."
         " This has the same effect as the global --node-directory option."
         " [default: %s]" % quote_local_unicode_path(_default_nodedir)),
        ]

    def parseArgs(self, basedir=None, *twistd_args):
        # This can't handle e.g. 'tahoe start --nodaemon', since '--nodaemon'
        # looks like an option to the tahoe subcommand, not to twistd. So you
        # can either use 'tahoe start' or 'tahoe start NODEDIR
        # --TWISTD-OPTIONS'. Note that 'tahoe --node-directory=NODEDIR start
        # --TWISTD-OPTIONS' also isn't allowed, unfortunately.

        BasedirOptions.parseArgs(self, basedir)
        self.twistd_args = twistd_args

    def getSynopsis(self):
        return ("Usage:  %s [global-options] %s [options]"
                " [NODEDIR [twistd-options]]"
                % (self.command_name, self.subcommand_name))

    def getUsage(self, width=None):
        t = BasedirOptions.getUsage(self, width) + "\n"
        twistd_options = str(MyTwistdConfig()).partition("\n")[2].partition("\n\n")[0]
        t += twistd_options.replace("Options:", "twistd-options:", 1)
        t += """

Note that if any twistd-options are used, NODEDIR must be specified explicitly
(not by default or using -C/--basedir or -d/--node-directory), and followed by
the twistd-options.
"""
        return t


class MyTwistdConfig(twistd.ServerOptions):
    subCommands = [("DaemonizeTahoeNode", None, usage.Options, "node")]

    stderr = sys.stderr


class DaemonizeTheRealService(Service, HookMixin):
    """
    this HookMixin should really be a helper; our hooks:

    - 'running': triggered when startup has completed; it triggers
        with None of successful or a Failure otherwise.
    """
    stderr = sys.stderr

    def __init__(self, nodetype, basedir, options):
        super(DaemonizeTheRealService, self).__init__()
        self.nodetype = nodetype
        self.basedir = basedir
        # setup for HookMixin
        self._hooks = {
            "running": None,
        }
        self.stderr = options.parent.stderr

    def startService(self):

        def key_generator_removed():
            return fail(ValueError("key-generator support removed, see #2783"))

        def start():
            node_to_instance = {
                u"client": lambda: maybeDeferred(namedAny("allmydata.client.create_client"), self.basedir),
                u"introducer": lambda: maybeDeferred(namedAny("allmydata.introducer.server.create_introducer"), self.basedir),
                u"key-generator": key_generator_removed,
            }

            try:
                service_factory = node_to_instance[self.nodetype]
            except KeyError:
                raise ValueError("unknown nodetype %s" % self.nodetype)

            def handle_config_error(fail):
                if fail.check(UnknownConfigError):
                    self.stderr.write("\nConfiguration error:\n{}\n\n".format(fail.value))
                elif fail.check(PortAssignmentRequired):
                    self.stderr.write("\ntub.port cannot be 0: you must choose.\n\n")
                elif fail.check(PrivacyError):
                    self.stderr.write("\n{}\n\n".format(fail.value))
                else:
                    self.stderr.write("\nUnknown error\n")
                    fail.printTraceback(self.stderr)
                reactor.stop()

            d = service_factory()

            def created(srv):
                srv.setServiceParent(self.parent)
            d.addCallback(created)
            d.addErrback(handle_config_error)
            d.addBoth(self._call_hook, 'running')
            return d

        from twisted.internet import reactor
        reactor.callWhenRunning(start)


class DaemonizeTahoeNodePlugin(object):
    tapname = "tahoenode"
    def __init__(self, nodetype, basedir):
        self.nodetype = nodetype
        self.basedir = basedir

    def makeService(self, so):
        return DaemonizeTheRealService(self.nodetype, self.basedir, so)


def run(config):
    """
    Runs a Tahoe-LAFS node in the foreground.

    Sets up the IService instance corresponding to the type of node
    that's starting and uses Twisted's twistd runner to disconnect our
    process from the terminal.
    """
    out = config.stdout
    err = config.stderr
    basedir = config['basedir']
    quoted_basedir = quote_local_unicode_path(basedir)
    print("'tahoe {}' in {}".format(config.subcommand_name, quoted_basedir), file=out)
    if not os.path.isdir(basedir):
        print("%s does not look like a directory at all" % quoted_basedir, file=err)
        return 1
    nodetype = identify_node_type(basedir)
    if not nodetype:
        print("%s is not a recognizable node directory" % quoted_basedir, file=err)
        return 1
    # Now prepare to turn into a twistd process. This os.chdir is the point
    # of no return.
    os.chdir(basedir)
    twistd_args = []
    if (nodetype in (u"client", u"introducer")
        and "--nodaemon" not in config.twistd_args
        and "--syslog" not in config.twistd_args
        and "--logfile" not in config.twistd_args):
        fileutil.make_dirs(os.path.join(basedir, u"logs"))
        twistd_args.extend(["--logfile", os.path.join("logs", "twistd.log")])
    twistd_args.extend(config.twistd_args)
    twistd_args.append("DaemonizeTahoeNode") # point at our DaemonizeTahoeNodePlugin

    twistd_config = MyTwistdConfig()
    twistd_config.stdout = out
    twistd_config.stderr = err
    try:
        twistd_config.parseOptions(twistd_args)
    except usage.error as ue:
        # these arguments were unsuitable for 'twistd'
        print(config, file=err)
        print("tahoe %s: usage error from twistd: %s\n" % (config.subcommand_name, ue), file=err)
        return 1
    twistd_config.loadedPlugins = {"DaemonizeTahoeNode": DaemonizeTahoeNodePlugin(nodetype, basedir)}

    # handle invalid PID file (twistd might not start otherwise)
    pidfile = get_pidfile(basedir)
    if get_pid_from_pidfile(pidfile) == -1:
        print("found invalid PID file in %s - deleting it" % basedir, file=err)
        os.remove(pidfile)

    # On Unix-like platforms:
    #   Unless --nodaemon was provided, the twistd.runApp() below spawns off a
    #   child process, and the parent calls os._exit(0), so there's no way for
    #   us to get control afterwards, even with 'except SystemExit'. If
    #   application setup fails (e.g. ImportError), runApp() will raise an
    #   exception.
    #
    #   So if we wanted to do anything with the running child, we'd have two
    #   options:
    #
    #    * fork first, and have our child wait for the runApp() child to get
    #      running. (note: just fork(). This is easier than fork+exec, since we
    #      don't have to get PATH and PYTHONPATH set up, since we're not
    #      starting a *different* process, just cloning a new instance of the
    #      current process)
    #    * or have the user run a separate command some time after this one
    #      exits.
    #
    #   For Tahoe, we don't need to do anything with the child, so we can just
    #   let it exit.
    #
    # On Windows:
    #   twistd does not fork; it just runs in the current process whether or not
    #   --nodaemon is specified. (As on Unix, --nodaemon does have the side effect
    #   of causing us to log to stdout/stderr.)

    if "--nodaemon" in twistd_args or sys.platform == "win32":
        verb = "running"
    else:
        verb = "starting"

    print("%s node in %s" % (verb, quoted_basedir), file=out)
    twistd.runApp(twistd_config)
    # we should only reach here if --nodaemon or equivalent was used
    return 0<|MERGE_RESOLUTION|>--- conflicted
+++ resolved
@@ -10,14 +10,10 @@
 
 from allmydata.scripts.default_nodedir import _default_nodedir
 from allmydata.util import fileutil
-<<<<<<< HEAD
 from allmydata.node import (
     PortAssignmentRequired,
     PrivacyError,
-    read_config,
 )
-=======
->>>>>>> e59a922b
 from allmydata.util.encodingutil import listdir_unicode, quote_local_unicode_path
 from allmydata.util.configutil import UnknownConfigError
 from allmydata.util.deferredutil import HookMixin
