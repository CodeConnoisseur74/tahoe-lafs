from __future__ import print_function

# This code isn't loadable or sensible except on Windows.  Importers all know
# this and are careful.  Normally I would just let an import error from ctypes
# explain any mistakes but Mypy also needs some help here.  This assert
# explains to it that this module is Windows-only.  This prevents errors about
# ctypes.windll and such which only exist when running on Windows.
#
# Beware of the limitations of the Mypy AST analyzer.  The check needs to take
# exactly this form or it may not be recognized.
#
# https://mypy.readthedocs.io/en/stable/common_issues.html?highlight=platform#python-version-and-system-platform-checks
import sys
assert sys.platform == "win32"

<<<<<<< HEAD
import codecs, re
=======
import codecs
>>>>>>> 2aec4756
from functools import partial

from ctypes import WINFUNCTYPE, windll, POINTER, c_int, WinError, byref, get_last_error
from ctypes.wintypes import BOOL, HANDLE, DWORD, LPWSTR, LPCWSTR, LPVOID

# <https://msdn.microsoft.com/en-us/library/ms680621%28VS.85%29.aspx>
from win32api import (
    STD_OUTPUT_HANDLE,
    STD_ERROR_HANDLE,
    SetErrorMode,

    # <https://msdn.microsoft.com/en-us/library/ms683231(VS.85).aspx>
    # HANDLE WINAPI GetStdHandle(DWORD nStdHandle);
    # returns INVALID_HANDLE_VALUE, NULL, or a valid handle
    GetStdHandle,
)
from win32con import (
    SEM_FAILCRITICALERRORS,
    SEM_NOOPENFILEERRORBOX,
)

from win32file import (
    INVALID_HANDLE_VALUE,
    FILE_TYPE_CHAR,

    # <https://msdn.microsoft.com/en-us/library/aa364960(VS.85).aspx>
    # DWORD WINAPI GetFileType(DWORD hFile);
    GetFileType,
)

from allmydata.util import (
    log,
)

# Keep track of whether `initialize` has run so we don't do any of the
# initialization more than once.
_done = False

#
# pywin32 for Python 2.7 does not bind any of these *W variants so we do it
# ourselves.
#

# <https://msdn.microsoft.com/en-us/library/windows/desktop/ms687401%28v=vs.85%29.aspx>
# BOOL WINAPI WriteConsoleW(HANDLE hOutput, LPWSTR lpBuffer, DWORD nChars,
#                           LPDWORD lpCharsWritten, LPVOID lpReserved);
WriteConsoleW = WINFUNCTYPE(
    BOOL,  HANDLE, LPWSTR, DWORD, POINTER(DWORD), LPVOID,
    use_last_error=True
)(("WriteConsoleW", windll.kernel32))

# <https://msdn.microsoft.com/en-us/library/windows/desktop/ms683156%28v=vs.85%29.aspx>
GetCommandLineW = WINFUNCTYPE(
    LPWSTR,
    use_last_error=True
)(("GetCommandLineW", windll.kernel32))

# <https://msdn.microsoft.com/en-us/library/windows/desktop/bb776391%28v=vs.85%29.aspx>
CommandLineToArgvW = WINFUNCTYPE(
    POINTER(LPWSTR),  LPCWSTR, POINTER(c_int),
    use_last_error=True
)(("CommandLineToArgvW", windll.shell32))

# <https://msdn.microsoft.com/en-us/library/ms683167(VS.85).aspx>
# BOOL WINAPI GetConsoleMode(HANDLE hConsole, LPDWORD lpMode);
GetConsoleMode = WINFUNCTYPE(
    BOOL,  HANDLE, POINTER(DWORD),
    use_last_error=True
)(("GetConsoleMode", windll.kernel32))


STDOUT_FILENO = 1
STDERR_FILENO = 2

def get_argv():
    """
    :return [unicode]: The argument list this process was invoked with, as
        unicode.

        Python 2 does not do a good job exposing this information in
        ``sys.argv`` on Windows so this code re-retrieves the underlying
        information using Windows API calls and massages it into the right
        shape.
    """
    command_line = GetCommandLineW()
    argc = c_int(0)
    argv_unicode = CommandLineToArgvW(command_line, byref(argc))
    if argv_unicode is None:
        raise WinError(get_last_error())

    # Convert it to a normal Python list
    return list(
        argv_unicode[i]
        for i
        in range(argc.value)
    )


def initialize():
    global _done
    import sys
    if sys.platform != "win32" or _done:
        return True
    _done = True

    SetErrorMode(SEM_FAILCRITICALERRORS | SEM_NOOPENFILEERRORBOX)

    original_stderr = sys.stderr

    # If any exception occurs in this code, we'll probably try to print it on stderr,
    # which makes for frustrating debugging if stderr is directed to our wrapper.
    # So be paranoid about catching errors and reporting them to original_stderr,
    # so that we can at least see them.
    def _complain(output_file, message):
        print(isinstance(message, str) and message or repr(message), file=output_file)
        log.msg(message, level=log.WEIRD)

    _complain = partial(_complain, original_stderr)

    # Work around <http://bugs.python.org/issue6058>.
    codecs.register(lambda name: name == 'cp65001' and codecs.lookup('utf-8') or None)

    # Make Unicode console output work independently of the current code page.
    # This also fixes <http://bugs.python.org/issue1602>.
    # Credit to Michael Kaplan <https://blogs.msdn.com/b/michkap/archive/2010/04/07/9989346.aspx>
    # and TZOmegaTZIOY
    # <http://stackoverflow.com/questions/878972/windows-cmd-encoding-change-causes-python-crash/1432462#1432462>.
    try:
        old_stdout_fileno = None
        old_stderr_fileno = None
        if hasattr(sys.stdout, 'fileno'):
            old_stdout_fileno = sys.stdout.fileno()
        if hasattr(sys.stderr, 'fileno'):
            old_stderr_fileno = sys.stderr.fileno()

        real_stdout = (old_stdout_fileno == STDOUT_FILENO)
        real_stderr = (old_stderr_fileno == STDERR_FILENO)

        if real_stdout:
            hStdout = GetStdHandle(STD_OUTPUT_HANDLE)
            if not a_console(hStdout):
                real_stdout = False

        if real_stderr:
            hStderr = GetStdHandle(STD_ERROR_HANDLE)
            if not a_console(hStderr):
                real_stderr = False

        if real_stdout:
            sys.stdout = UnicodeOutput(hStdout, None, STDOUT_FILENO, '<Unicode console stdout>', _complain)
        else:
            sys.stdout = UnicodeOutput(None, sys.stdout, old_stdout_fileno, '<Unicode redirected stdout>', _complain)

        if real_stderr:
            sys.stderr = UnicodeOutput(hStderr, None, STDERR_FILENO, '<Unicode console stderr>', _complain)
        else:
            sys.stderr = UnicodeOutput(None, sys.stderr, old_stderr_fileno, '<Unicode redirected stderr>', _complain)
    except Exception as e:
        _complain("exception %r while fixing up sys.stdout and sys.stderr" % (e,))

<<<<<<< HEAD
    # This works around <http://bugs.python.org/issue2128>.

    # Because of <http://bugs.python.org/issue8775> (and similar limitations in
    # twisted), the 'bin/tahoe' script cannot invoke us with the actual Unicode arguments.
    # Instead it "mangles" or escapes them using \x7F as an escape character, which we
    # unescape here.
    def unmangle(s):
        return re.sub(
            u'\\x7F[0-9a-fA-F]*\\;',
            # type ignored for 'unichr' (Python 2 only)
            lambda m: unichr(int(m.group(0)[1:-1], 16)),  # type: ignore
            s,
        )

    argv_unicode = get_argv()
    try:
        argv = [unmangle(argv_u).encode('utf-8') for argv_u in argv_unicode]
    except Exception as e:
        _complain("%s:  could not unmangle Unicode arguments.\n%r"
                  % (sys.argv[0], argv_unicode))
        raise
=======
    argv = list(arg.encode("utf-8") for arg in get_argv())
>>>>>>> 2aec4756

    # Take only the suffix with the same number of arguments as sys.argv.
    # This accounts for anything that can cause initial arguments to be stripped,
    # for example, the Python interpreter or any options passed to it, or runner
    # scripts such as 'coverage run'. It works even if there are no such arguments,
    # as in the case of a frozen executable created by bb-freeze or similar.
    sys.argv = argv[-len(sys.argv):]
<<<<<<< HEAD
    if sys.argv[0].endswith('.pyscript'):
        sys.argv[0] = sys.argv[0][:-9]
=======
>>>>>>> 2aec4756


def a_console(handle):
    """
    :return: ``True`` if ``handle`` refers to a console, ``False`` otherwise.
    """
    if handle == INVALID_HANDLE_VALUE:
        return False
    return (
        # It's a character file (eg a printer or a console)
        GetFileType(handle) == FILE_TYPE_CHAR and
        # Checking the console mode doesn't fail (thus it's a console)
        GetConsoleMode(handle, byref(DWORD())) != 0
    )


class UnicodeOutput(object):
    """
    ``UnicodeOutput`` is a file-like object that encodes unicode to UTF-8 and
    writes it to another file or writes unicode natively to the Windows
    console.
    """
    def __init__(self, hConsole, stream, fileno, name, _complain):
        """
        :param hConsole: ``None`` or a handle on the console to which to write
            unicode.  Mutually exclusive with ``stream``.

        :param stream: ``None`` or a file-like object to which to write bytes.

        :param fileno: A result to hand back from method of the same name.

        :param name: A human-friendly identifier for this output object.

        :param _complain: A one-argument callable which accepts bytes to be
            written when there's a problem.  Care should be taken to not make
            this do a write on this object.
        """
        self._hConsole = hConsole
        self._stream = stream
        self._fileno = fileno
        self.closed = False
        self.softspace = False
        self.mode = 'w'
        self.encoding = 'utf-8'
        self.name = name

        self._complain = _complain

        from allmydata.util.encodingutil import canonical_encoding
        from allmydata.util import log
        if hasattr(stream, 'encoding') and canonical_encoding(stream.encoding) != 'utf-8':
            log.msg("%s: %r had encoding %r, but we're going to write UTF-8 to it" %
                    (name, stream, stream.encoding), level=log.CURIOUS)
        self.flush()

    def isatty(self):
        return False
    def close(self):
        # don't really close the handle, that would only cause problems
        self.closed = True
    def fileno(self):
        return self._fileno
    def flush(self):
        if self._hConsole is None:
            try:
                self._stream.flush()
            except Exception as e:
                self._complain("%s.flush: %r from %r" % (self.name, e, self._stream))
                raise

    def write(self, text):
        try:
            if self._hConsole is None:
                # There is no Windows console available.  That means we are
                # responsible for encoding the unicode to a byte string to
                # write it to a Python file object.
                if isinstance(text, unicode):
                    text = text.encode('utf-8')
                self._stream.write(text)
            else:
                # There is a Windows console available.  That means Windows is
                # responsible for dealing with the unicode itself.
                if not isinstance(text, unicode):
                    text = str(text).decode('utf-8')
                remaining = len(text)
                while remaining > 0:
                    n = DWORD(0)
                    # There is a shorter-than-documented limitation on the
                    # length of the string passed to WriteConsoleW (see
                    # #1232).
                    retval = WriteConsoleW(self._hConsole, text, min(remaining, 10000), byref(n), None)
                    if retval == 0:
                        raise IOError("WriteConsoleW failed with WinError: %s" % (WinError(get_last_error()),))
                    if n.value == 0:
                        raise IOError("WriteConsoleW returned %r, n.value = 0" % (retval,))
                    remaining -= n.value
                    if remaining == 0: break
                    text = text[n.value:]
        except Exception as e:
            self._complain("%s.write: %r" % (self.name, e))
            raise

    def writelines(self, lines):
        try:
            for line in lines:
                self.write(line)
        except Exception as e:
            self._complain("%s.writelines: %r" % (self.name, e))
            raise<|MERGE_RESOLUTION|>--- conflicted
+++ resolved
@@ -13,11 +13,7 @@
 import sys
 assert sys.platform == "win32"
 
-<<<<<<< HEAD
-import codecs, re
-=======
 import codecs
->>>>>>> 2aec4756
 from functools import partial
 
 from ctypes import WINFUNCTYPE, windll, POINTER, c_int, WinError, byref, get_last_error
@@ -178,31 +174,7 @@
     except Exception as e:
         _complain("exception %r while fixing up sys.stdout and sys.stderr" % (e,))
 
-<<<<<<< HEAD
-    # This works around <http://bugs.python.org/issue2128>.
-
-    # Because of <http://bugs.python.org/issue8775> (and similar limitations in
-    # twisted), the 'bin/tahoe' script cannot invoke us with the actual Unicode arguments.
-    # Instead it "mangles" or escapes them using \x7F as an escape character, which we
-    # unescape here.
-    def unmangle(s):
-        return re.sub(
-            u'\\x7F[0-9a-fA-F]*\\;',
-            # type ignored for 'unichr' (Python 2 only)
-            lambda m: unichr(int(m.group(0)[1:-1], 16)),  # type: ignore
-            s,
-        )
-
-    argv_unicode = get_argv()
-    try:
-        argv = [unmangle(argv_u).encode('utf-8') for argv_u in argv_unicode]
-    except Exception as e:
-        _complain("%s:  could not unmangle Unicode arguments.\n%r"
-                  % (sys.argv[0], argv_unicode))
-        raise
-=======
     argv = list(arg.encode("utf-8") for arg in get_argv())
->>>>>>> 2aec4756
 
     # Take only the suffix with the same number of arguments as sys.argv.
     # This accounts for anything that can cause initial arguments to be stripped,
@@ -210,11 +182,6 @@
     # scripts such as 'coverage run'. It works even if there are no such arguments,
     # as in the case of a frozen executable created by bb-freeze or similar.
     sys.argv = argv[-len(sys.argv):]
-<<<<<<< HEAD
-    if sys.argv[0].endswith('.pyscript'):
-        sys.argv[0] = sys.argv[0][:-9]
-=======
->>>>>>> 2aec4756
 
 
 def a_console(handle):
