"""
General web server-related utilities.
"""
from __future__ import annotations

from six import ensure_str
<<<<<<< HEAD
from typing import BinaryIO, Callable, Optional
=======
from typing import IO, Callable, Optional
>>>>>>> c6daeaf4
import re, time, tempfile
from urllib.parse import parse_qsl, urlencode

from cgi import (
    FieldStorage,
)
from io import (
    BytesIO,
)

from twisted.application import service, strports, internet
from twisted.web import static
from twisted.web.http import (
    parse_qs,
)
from twisted.web.server import (
    Request,
    Site,
)
from twisted.internet import defer
from twisted.internet.address import (
    IPv4Address,
    IPv6Address,
)
from allmydata.util import log, fileutil

from allmydata.web import introweb, root
from allmydata.web.operations import OphandleTable

from .web.storage_plugins import (
    StoragePlugins,
)


class FileUploadFieldStorage(FieldStorage):
    """
    Do terrible things to ensure files are still bytes.

    On Python 2, uploaded files were always bytes.  On Python 3, there's a
    heuristic: if the filename is set on a field, it's assumed to be a file
    upload and therefore bytes.  If no filename is set, it's Unicode.

    Unfortunately, we always want it to be bytes, and Tahoe-LAFS also
    enables setting the filename not via the MIME filename, but via a
    separate field called "name".

    Thus we need to do this ridiculous workaround.  Mypy doesn't like it
    either, thus the ``# type: ignore`` below.

    Source for idea:
    https://mail.python.org/pipermail/python-dev/2017-February/147402.html
    """
    @property  # type: ignore
    def filename(self):
        if self.name == "file" and not self._mime_filename:
            # We use the file field to upload files, see directory.py's
            # _POST_upload. Lack of _mime_filename means we need to trick
            # FieldStorage into thinking there is a filename so it'll
            # return bytes.
            return "unknown-filename"
        return self._mime_filename

    @filename.setter
    def filename(self, value):
        self._mime_filename = value


class TahoeLAFSRequest(Request, object):
    """
    ``TahoeLAFSRequest`` adds several features to a Twisted Web ``Request``
    that are useful for Tahoe-LAFS.

    :ivar NoneType|FieldStorage fields: For POST requests, a structured
        representation of the contents of the request body.  For anything
        else, ``None``.
    """
    fields = None

    def requestReceived(self, command, path, version):
        """
        Called by channel when all data has been received.

        Override the base implementation to apply certain site-wide policies
        and to provide less memory-intensive multipart/form-post handling for
        large file uploads.
        """
        self.content.seek(0)
        self.args = {}
        self.stack = []

        self.method, self.uri = command, path
        self.clientproto = version
        x = self.uri.split(b'?', 1)

        if len(x) == 1:
            self.path = self.uri
        else:
            self.path, argstring = x
            self.args = parse_qs(argstring, 1)

        content_type = (self.requestHeaders.getRawHeaders("content-type") or [""])[0]
        if self.method == b'POST' and content_type.split(";")[0] in ("multipart/form-data", "application/x-www-form-urlencoded"):
            # We use FieldStorage here because it performs better than
            # cgi.parse_multipart(self.content, pdict) which is what
            # twisted.web.http.Request uses.

            headers = {
                ensure_str(name.lower()): ensure_str(value[-1])
                for (name, value)
                in self.requestHeaders.getAllRawHeaders()
            }

            if 'content-length' not in headers:
                # Python 3's cgi module would really, really like us to set Content-Length.
                self.content.seek(0, 2)
                headers['content-length'] = str(self.content.tell())
                self.content.seek(0)

            self.fields = FileUploadFieldStorage(
                self.content, headers, environ={'REQUEST_METHOD': 'POST'})
            self.content.seek(0)

        self._tahoeLAFSSecurityPolicy()

        self.processing_started_timestamp = time.time()
        self.process()

    def _tahoeLAFSSecurityPolicy(self):
        """
        Set response properties related to Tahoe-LAFS-imposed security policy.
        This will ensure that all HTTP requests received by the Tahoe-LAFS
        HTTP server have this policy imposed, regardless of other
        implementation details.
        """
        # See https://developer.mozilla.org/en-US/docs/Web/HTTP/Headers/X-Frame-Options
        self.responseHeaders.setRawHeaders("X-Frame-Options", ["DENY"])
        # See https://developer.mozilla.org/en-US/docs/Web/HTTP/Headers/Referrer-Policy
        self.setHeader("Referrer-Policy", "no-referrer")


def _get_client_ip(request):
    try:
        get = request.getClientAddress
    except AttributeError:
        return request.getClientIP()
    else:
        client_addr = get()
        if isinstance(client_addr, (IPv4Address, IPv6Address)):
            return client_addr.host
        return None


def _logFormatter(logDateTime, request):
    # we build up a log string that hides most of the cap, to preserve
    # user privacy. We retain the query args so we can identify things
    # like t=json. Then we send it to the flog. We make no attempt to
    # match apache formatting. TODO: when we move to DSA dirnodes and
    # shorter caps, consider exposing a few characters of the cap, or
    # maybe a few characters of its hash.
    x = request.uri.split(b"?", 1)
    if len(x) == 1:
        # no query args
        path = request.uri
        queryargs = b""
    else:
        path, queryargs = x
        queryargs = b"?" + censor(queryargs)
    if path.startswith(b"/uri/"):
        path = b"/uri/[CENSORED]"
    elif path.startswith(b"/file/"):
        path = b"/file/[CENSORED]"
    elif path.startswith(b"/named/"):
        path = b"/named/[CENSORED]"

    uri = path + queryargs

    template = "web: %(clientip)s %(method)s %(uri)s %(code)s %(length)s"
    return template % dict(
        clientip=_get_client_ip(request),
        method=str(request.method, "utf-8"),
        uri=str(uri, "utf-8"),
        code=request.code,
        length=(request.sentLength or "-"),
        facility="tahoe.webish",
        level=log.OPERATIONAL,
    )


def censor(queryargs: bytes) -> bytes:
    """
    Replace potentially sensitive values in query arguments with a
    constant string.
    """
    args = parse_qsl(queryargs.decode("ascii"), keep_blank_values=True, encoding="utf8")
    result = []
    for k, v in args:
        if k == "uri":
            # there is a form handler which redirects POST /uri?uri=FOO into
            # GET /uri/FOO so folks can paste in non-HTTP-prefixed uris. Make
            # sure we censor these.
            v = "[CENSORED]"
        elif k == "private-key":
            # Likewise, sometimes a private key is supplied with mutable
            # creation.
            v = "[CENSORED]"

        result.append((k, v))

    # Customize safe to try to leave our markers intact.
    return urlencode(result, safe="[]").encode("ascii")


<<<<<<< HEAD
def anonymous_tempfile(tempdir: bytes) -> BinaryIO:
=======
def anonymous_tempfile_factory(tempdir: bytes) -> Callable[[], IO[bytes]]:
>>>>>>> c6daeaf4
    """
    Create a no-argument callable for creating a new temporary file in the
    given directory.

    :param tempdir: The directory in which temporary files with be created.

    :return: The callable.
    """
    return lambda: tempfile.TemporaryFile(dir=tempdir)


class TahoeLAFSSite(Site, object):
    """
    The HTTP protocol factory used by Tahoe-LAFS.

    Among the behaviors provided:

    * A configurable temporary file factory for large request bodies to avoid
      keeping them in memory.

    * A log formatter that writes some access logs but omits capability
      strings to help keep them secret.
    """
    requestFactory = TahoeLAFSRequest

<<<<<<< HEAD
    def __init__(self, make_tempfile: Callable[[], BinaryIO], *args, **kwargs):
=======
    def __init__(self, make_tempfile: Callable[[], IO[bytes]], *args, **kwargs):
>>>>>>> c6daeaf4
        Site.__init__(self, *args, logFormatter=_logFormatter, **kwargs)
        assert callable(make_tempfile)
        with make_tempfile():
            pass
        self._make_tempfile = make_tempfile

<<<<<<< HEAD
    def getContentFile(self, length: Optional[int]) -> BinaryIO:
=======
    def getContentFile(self, length: Optional[int]) -> IO[bytes]:
>>>>>>> c6daeaf4
        if length is None or length >= 1024 * 1024:
            return self._make_tempfile()
        return BytesIO()

class WebishServer(service.MultiService):
    # The type in Twisted for services is wrong in 22.10...
    # https://github.com/twisted/twisted/issues/10135
    name = "webish"  # type: ignore[assignment]

    def __init__(self, client, webport, make_tempfile, nodeurl_path=None, staticdir=None,
                 clock=None, now_fn=time.time):
        service.MultiService.__init__(self)
        # the 'data' argument to all render() methods default to the Client
        # the 'clock' argument to root.Root is, if set, a
        # twisted.internet.task.Clock that is provided by the unit tests
        # so that they can test features that involve the passage of
        # time in a deterministic manner.

        self.root = root.Root(client, clock, now_fn)
        self.buildServer(webport, make_tempfile, nodeurl_path, staticdir)

        # If set, clock is a twisted.internet.task.Clock that the tests
        # use to test ophandle expiration.
        self._operations = OphandleTable(clock)
        self._operations.setServiceParent(self)
        self.root.putChild(b"operations", self._operations)

        self.root.putChild(b"storage-plugins", StoragePlugins(client))

    def buildServer(self, webport, make_tempfile, nodeurl_path, staticdir):
        self.webport = webport
        self.site = TahoeLAFSSite(make_tempfile, self.root)
        self.staticdir = staticdir # so tests can check
        if staticdir:
            self.root.putChild(b"static", static.File(staticdir))
        if re.search(r'^\d', webport):
            webport = "tcp:"+webport # twisted warns about bare "0" or "3456"
        # strports must be native strings.
        webport = ensure_str(webport)
        s = strports.service(webport, self.site)
        s.setServiceParent(self)

        self._scheme = None
        self._portnum = None
        self._url = None
        self._listener = s # stash it so we can query for the portnum

        self._started = defer.Deferred()
        if nodeurl_path:
            def _write_nodeurl_file(ign):
                # this file will be created with default permissions
                line = self.getURL() + "\n"
                fileutil.write_atomically(nodeurl_path, line, mode="")
            self._started.addCallback(_write_nodeurl_file)

    def getURL(self):
        assert self._url
        return self._url

    def getPortnum(self):
        assert self._portnum
        return self._portnum

    def startService(self):
        def _got_port(lp):
            self._portnum = lp.getHost().port
            # what is our webport?
            assert self._scheme
            self._url = "%s://127.0.0.1:%d/" % (self._scheme, self._portnum)
            self._started.callback(None)
            return lp
        def _fail(f):
            self._started.errback(f)
            return f

        service.MultiService.startService(self)
        s = self._listener
        if hasattr(s, 'endpoint') and hasattr(s, '_waitingForPort'):
            # Twisted 10.2 gives us a StreamServerEndpointService. This is
            # ugly but should do for now.
            classname = s.endpoint.__class__.__name__
            if classname.startswith('SSL'):
                self._scheme = 'https'
            else:
                self._scheme = 'http'
            s._waitingForPort.addCallbacks(_got_port, _fail)
        elif isinstance(s, internet.TCPServer):
            # Twisted <= 10.1
            self._scheme = 'http'
            _got_port(s._port)
        elif isinstance(s, internet.SSLServer):
            # Twisted <= 10.1
            self._scheme = 'https'
            _got_port(s._port)
        else:
            # who knows, probably some weirdo future version of Twisted
            self._started.errback(AssertionError("couldn't find out the scheme or port for the web-API server"))

    def get_operations(self):
        """
        :return: a reference to our "active operations" tracker
        """
        return self._operations


class IntroducerWebishServer(WebishServer):
    def __init__(self, introducer, webport, nodeurl_path=None, staticdir=None):
        service.MultiService.__init__(self)
        self.root = introweb.IntroducerRoot(introducer)
        self.buildServer(webport, tempfile.TemporaryFile, nodeurl_path, staticdir)<|MERGE_RESOLUTION|>--- conflicted
+++ resolved
@@ -4,11 +4,7 @@
 from __future__ import annotations
 
 from six import ensure_str
-<<<<<<< HEAD
-from typing import BinaryIO, Callable, Optional
-=======
 from typing import IO, Callable, Optional
->>>>>>> c6daeaf4
 import re, time, tempfile
 from urllib.parse import parse_qsl, urlencode
 
@@ -221,11 +217,7 @@
     return urlencode(result, safe="[]").encode("ascii")
 
 
-<<<<<<< HEAD
-def anonymous_tempfile(tempdir: bytes) -> BinaryIO:
-=======
 def anonymous_tempfile_factory(tempdir: bytes) -> Callable[[], IO[bytes]]:
->>>>>>> c6daeaf4
     """
     Create a no-argument callable for creating a new temporary file in the
     given directory.
@@ -251,22 +243,14 @@
     """
     requestFactory = TahoeLAFSRequest
 
-<<<<<<< HEAD
-    def __init__(self, make_tempfile: Callable[[], BinaryIO], *args, **kwargs):
-=======
     def __init__(self, make_tempfile: Callable[[], IO[bytes]], *args, **kwargs):
->>>>>>> c6daeaf4
         Site.__init__(self, *args, logFormatter=_logFormatter, **kwargs)
         assert callable(make_tempfile)
         with make_tempfile():
             pass
         self._make_tempfile = make_tempfile
 
-<<<<<<< HEAD
-    def getContentFile(self, length: Optional[int]) -> BinaryIO:
-=======
     def getContentFile(self, length: Optional[int]) -> IO[bytes]:
->>>>>>> c6daeaf4
         if length is None or length >= 1024 * 1024:
             return self._make_tempfile()
         return BytesIO()
