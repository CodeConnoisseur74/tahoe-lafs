--- conflicted
+++ resolved
@@ -3,16 +3,11 @@
 """
 from __future__ import annotations
 
-<<<<<<< HEAD
 import os
 import stat
 import time
 import weakref
-
-=======
 from typing import Optional
-import os, stat, time, weakref
->>>>>>> f56b4346
 from base64 import urlsafe_b64encode
 from functools import partial
 # On Python 2 this will be the backported package:
