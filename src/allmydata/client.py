"""
Ported to Python 3.
"""
from __future__ import annotations

from typing import Optional
import os, stat, time, weakref
from base64 import urlsafe_b64encode
from functools import partial
# On Python 2 this will be the backported package:
from configparser import NoSectionError

from foolscap.furl import (
    decode_furl,
)

import attr
from zope.interface import implementer

from twisted.plugin import (
    getPlugins,
)
from twisted.internet import reactor, defer
from twisted.application import service
from twisted.application.internet import TimerService
from twisted.python.filepath import FilePath

import allmydata
from allmydata.crypto import rsa, ed25519
from allmydata.crypto.util import remove_prefix
from allmydata.storage.server import StorageServer, FoolscapStorageServer
from allmydata import storage_client
from allmydata.immutable.upload import Uploader
from allmydata.immutable.offloaded import Helper
from allmydata.introducer.client import IntroducerClient
from allmydata.util import (
    hashutil, base32, pollmixin, log, idlib,
    yamlutil, configutil,
    fileutil,
)
from allmydata.util.encodingutil import get_filesystem_encoding
from allmydata.util.abbreviate import parse_abbreviated_size
from allmydata.util.time_format import parse_duration, parse_date
from allmydata.util.i2p_provider import create as create_i2p_provider
from allmydata.util.tor_provider import create as create_tor_provider
from allmydata.stats import StatsProvider
from allmydata.history import History
from allmydata.interfaces import (
    IStatsProducer,
    SDMF_VERSION,
    MDMF_VERSION,
    DEFAULT_MAX_SEGMENT_SIZE,
    IFoolscapStoragePlugin,
    IAnnounceableStorageServer,
)
from allmydata.nodemaker import NodeMaker
from allmydata.blacklist import Blacklist
from allmydata import node


KiB=1024
MiB=1024*KiB
GiB=1024*MiB
TiB=1024*GiB
PiB=1024*TiB

def _is_valid_section(section_name):
    """
    Check for valid dynamic configuration section names.

    Currently considers all possible storage server plugin sections valid.
    """
    return (
        section_name.startswith("storageserver.plugins.") or
        section_name.startswith("storageclient.plugins.")
    )


_client_config = configutil.ValidConfiguration(
    static_valid_sections={
        "client": (
            "helper.furl",
            "introducer.furl",
            "key_generator.furl",
            "mutable.format",
            "peers.preferred",
            "shares.happy",
            "shares.needed",
            "shares.total",
            "storage.plugins",
        ),
        "storage": (
            "debug_discard",
            "enabled",
            "anonymous",
            "expire.cutoff_date",
            "expire.enabled",
            "expire.immutable",
            "expire.mode",
            "expire.mode",
            "expire.mutable",
            "expire.override_lease_duration",
            "readonly",
            "reserved_space",
            "storage_dir",
            "plugins",
        ),
        "sftpd": (
            "accounts.file",
            "enabled",
            "host_privkey_file",
            "host_pubkey_file",
            "port",
        ),
        "helper": (
            "enabled",
        ),
    },
    is_valid_section=_is_valid_section,
    # Anything in a valid section is a valid item, for now.
    is_valid_item=lambda section, ignored: _is_valid_section(section),
)


def _valid_config():
    cfg = node._common_valid_config()
    return cfg.update(_client_config)

# this is put into README in new node-directories
CLIENT_README = u"""
This directory contains files which contain private data for the Tahoe node,
such as private keys.  On Unix-like systems, the permissions on this directory
are set to disallow users other than its owner from reading the contents of
the files.   See the 'configuration.rst' documentation file for details.
"""



def _make_secret():
    """
    Returns a base32-encoded random secret of hashutil.CRYPTO_VAL_SIZE
    bytes.
    """
    return base32.b2a(os.urandom(hashutil.CRYPTO_VAL_SIZE)) + b"\n"


class SecretHolder(object):
    def __init__(self, lease_secret, convergence_secret):
        self._lease_secret = lease_secret
        self._convergence_secret = convergence_secret

    def get_renewal_secret(self):
        return hashutil.my_renewal_secret_hash(self._lease_secret)

    def get_cancel_secret(self):
        return hashutil.my_cancel_secret_hash(self._lease_secret)

    def get_convergence_secret(self):
        return self._convergence_secret

class KeyGenerator(object):
    """I create RSA keys for mutable files. Each call to generate() returns a
    single keypair."""

    def generate(self):
        """I return a Deferred that fires with a (verifyingkey, signingkey)
        pair. The returned key will be 2048 bit"""
        keysize = 2048
        # RSA key generation for a 2048 bit key takes between 0.8 and 3.2
        # secs
        signer, verifier = rsa.create_signing_keypair(keysize)
        return defer.succeed( (verifier, signer) )

class Terminator(service.Service):
    def __init__(self):
        self._clients = weakref.WeakKeyDictionary()
    def register(self, c):
        self._clients[c] = None
    def stopService(self):
        for c in self._clients:
            c.stop()
        return service.Service.stopService(self)


def read_config(basedir, portnumfile, generated_files=[]):
    """
    Read and validate configuration for a client-style Node. See
    :method:`allmydata.node.read_config` for parameter meanings (the
    only difference here is we pass different validation data)

    :returns: :class:`allmydata.node._Config` instance
    """
    return node.read_config(
        basedir, portnumfile,
        generated_files=generated_files,
        _valid_config=_valid_config(),
    )


config_from_string = partial(
    node.config_from_string,
    _valid_config=_valid_config(),
)


def create_client(basedir=u".", _client_factory=None):
    """
    Creates a new client instance (a subclass of Node).

    :param unicode basedir: the node directory (which may not exist yet)

    :param _client_factory: (for testing) a callable that returns an
        instance of :class:`allmydata.node.Node` (or a subclass). By default
        this is :class:`allmydata.client._Client`

    :returns: Deferred yielding an instance of :class:`allmydata.client._Client`
    """
    try:
        node.create_node_dir(basedir, CLIENT_README)
        config = read_config(basedir, u"client.port")
        # following call is async
        return create_client_from_config(
            config,
            _client_factory=_client_factory,
        )
    except Exception:
        return defer.fail()


@defer.inlineCallbacks
def create_client_from_config(config, _client_factory=None, _introducer_factory=None):
    """
    Creates a new client instance (a subclass of Node).  Most code
    should probably use `create_client` instead.

    :returns: Deferred yielding a _Client instance

    :param config: configuration instance (from read_config()) which
        encapsulates everything in the "node directory".

    :param _client_factory: for testing; the class to instantiate
        instead of _Client

    :param _introducer_factory: for testing; the class to instantiate instead
        of IntroducerClient
    """
    if _client_factory is None:
        _client_factory = _Client

    i2p_provider = create_i2p_provider(reactor, config)
    tor_provider = create_tor_provider(reactor, config)
    handlers = node.create_connection_handlers(config, i2p_provider, tor_provider)
    default_connection_handlers, foolscap_connection_handlers = handlers
    tub_options = node.create_tub_options(config)

    main_tub = node.create_main_tub(
        config, tub_options, default_connection_handlers,
        foolscap_connection_handlers, i2p_provider, tor_provider,
    )

    introducer_clients = create_introducer_clients(config, main_tub, _introducer_factory)
    storage_broker = create_storage_farm_broker(
        config, default_connection_handlers, foolscap_connection_handlers,
        tub_options, introducer_clients
    )

    client = _client_factory(
        config,
        main_tub,
        i2p_provider,
        tor_provider,
        introducer_clients,
        storage_broker,
    )

    # Initialize storage separately after creating the client.  This is
    # necessary because we need to pass a reference to the client in to the
    # storage plugins to allow them to initialize themselves (specifically,
    # they may want the anonymous IStorageServer implementation so they don't
    # have to duplicate all of its basic storage functionality).  A better way
    # to do this, eventually, may be to create that implementation first and
    # then pass it in to both storage plugin creation and the client factory.
    # This avoids making a partially initialized client object escape the
    # client factory and removes the circular dependency between these
    # objects.
    storage_plugins = yield _StoragePlugins.from_config(
        client.get_anonymous_storage_server,
        config,
    )
    client.init_storage(storage_plugins.announceable_storage_servers)

    i2p_provider.setServiceParent(client)
    tor_provider.setServiceParent(client)
    for ic in introducer_clients:
        ic.setServiceParent(client)
    storage_broker.setServiceParent(client)
    defer.returnValue(client)


@attr.s
class _StoragePlugins(object):
    """
    Functionality related to getting storage plugins set up and ready for use.

    :ivar list[IAnnounceableStorageServer] announceable_storage_servers: The
        announceable storage servers that should be used according to node
        configuration.
    """
    announceable_storage_servers = attr.ib()

    @classmethod
    @defer.inlineCallbacks
    def from_config(cls, get_anonymous_storage_server, config):
        """
        Load and configured storage plugins.

        :param get_anonymous_storage_server: A no-argument callable which
            returns the node's anonymous ``IStorageServer`` implementation.

        :param _Config config: The node's configuration.

        :return: A ``_StoragePlugins`` initialized from the given
            configuration.
        """
        storage_plugin_names = cls._get_enabled_storage_plugin_names(config)
        plugins = list(cls._collect_storage_plugins(storage_plugin_names))
        unknown_plugin_names = storage_plugin_names - {plugin.name for plugin in plugins}
        if unknown_plugin_names:
            raise configutil.UnknownConfigError(
                "Storage plugins {} are enabled but not known on this system.".format(
                    unknown_plugin_names,
                ),
            )
        announceable_storage_servers = yield cls._create_plugin_storage_servers(
            get_anonymous_storage_server,
            config,
            plugins,
        )
        defer.returnValue(cls(
            announceable_storage_servers,
        ))

    @classmethod
    def _get_enabled_storage_plugin_names(cls, config):
        """
        Get the names of storage plugins that are enabled in the configuration.
        """
        return set(
            config.get_config(
                "storage", "plugins", ""
            ).split(u",")
        ) - {u""}

    @classmethod
    def _collect_storage_plugins(cls, storage_plugin_names):
        """
        Get the storage plugins with names matching those given.
        """
        return list(
            plugin
            for plugin
            in getPlugins(IFoolscapStoragePlugin)
            if plugin.name in storage_plugin_names
        )

    @classmethod
    def _create_plugin_storage_servers(cls, get_anonymous_storage_server, config, plugins):
        """
        Cause each storage plugin to instantiate its storage server and return
        them all.

        :return: A ``Deferred`` that fires with storage servers instantiated
            by all of the given storage server plugins.
        """
        return defer.gatherResults(
            list(
                plugin.get_storage_server(
                    cls._get_storage_plugin_configuration(config, plugin.name),
                    get_anonymous_storage_server,
                ).addCallback(
                    partial(
                        _add_to_announcement,
                        {u"name": plugin.name},
                    ),
                )
                for plugin
                # The order is fairly arbitrary and it is not meant to convey
                # anything but providing *some* stable ordering makes the data
                # a little easier to deal with (mainly in tests and when
                # manually inspecting it).
                in sorted(plugins, key=lambda p: p.name)
            ),
        )

    @classmethod
    def _get_storage_plugin_configuration(cls, config, storage_plugin_name):
        """
        Load the configuration for a storage server plugin with the given name.

        :return dict[bytes, bytes]: The matching configuration.
        """
        try:
            config = config.items(
                "storageserver.plugins." + storage_plugin_name,
            )
        except NoSectionError:
            config = []
        return dict(config)



def _sequencer(config):
    """
    :returns: a 2-tuple consisting of a new announcement
        sequence-number and random nonce (int, unicode). Reads and
        re-writes configuration file "announcement-seqnum" (starting at 1
        if that file doesn't exist).
    """
    seqnum_s = config.get_config_from_file("announcement-seqnum")
    if not seqnum_s:
        seqnum_s = u"0"
    seqnum = int(seqnum_s.strip())
    seqnum += 1  # increment
    config.write_config_file("announcement-seqnum", "{}\n".format(seqnum))
    nonce = _make_secret().strip()
    return seqnum, nonce


def create_introducer_clients(config, main_tub, _introducer_factory=None):
    """
    Read, validate and parse any 'introducers.yaml' configuration.

    :param _introducer_factory: for testing; the class to instantiate instead
        of IntroducerClient

    :returns: a list of IntroducerClient instances
    """
    if _introducer_factory is None:
        _introducer_factory = IntroducerClient

    # we return this list
    introducer_clients = []

    introducers = config.get_introducer_configuration()

    for petname, (furl, cache_path) in list(introducers.items()):
        ic = _introducer_factory(
            main_tub,
            furl.encode("ascii"),
            config.nickname,
            str(allmydata.__full_version__),
            str(_Client.OLDEST_SUPPORTED_VERSION),
            partial(_sequencer, config),
            cache_path,
        )
        introducer_clients.append(ic)
    return introducer_clients


def create_storage_farm_broker(config, default_connection_handlers, foolscap_connection_handlers, tub_options, introducer_clients):
    """
    Create a StorageFarmBroker object, for use by Uploader/Downloader
    (and everybody else who wants to use storage servers)

    :param config: a _Config instance

    :param default_connection_handlers: default Foolscap handlers

    :param foolscap_connection_handlers: available/configured Foolscap
        handlers

    :param dict tub_options: how to configure our Tub

    :param list introducer_clients: IntroducerClient instances if
        we're connecting to any
    """
    storage_client_config = storage_client.StorageClientConfig.from_node_config(
        config,
    )

    def tub_creator(handler_overrides=None, **kwargs):
        return node.create_tub(
            tub_options,
            default_connection_handlers,
            foolscap_connection_handlers,
            handler_overrides={} if handler_overrides is None else handler_overrides,
            **kwargs
        )

    sb = storage_client.StorageFarmBroker(
        permute_peers=True,
        tub_maker=tub_creator,
        node_config=config,
        storage_client_config=storage_client_config,
    )
    for ic in introducer_clients:
        sb.use_introducer(ic)
    return sb


def _register_reference(key, config, tub, referenceable):
    """
    Register a referenceable in a tub with a stable fURL.

    Stability is achieved by storing the fURL in the configuration the first
    time and then reading it back on for future calls.

    :param bytes key: An identifier for this reference which can be used to
        identify its fURL in the configuration.

    :param _Config config: The configuration to use for fURL persistence.

    :param Tub tub: The tub in which to register the reference.

    :param Referenceable referenceable: The referenceable to register in the
        Tub.

    :return bytes: The fURL at which the object is registered.
    """
    persisted_furl = config.get_private_config(
        key,
        default=None,
    )
    name = None
    if persisted_furl is not None:
        _, _, name = decode_furl(persisted_furl)
    registered_furl = tub.registerReference(
        referenceable,
        name=name,
    )
    if persisted_furl is None:
        config.write_private_config(key, registered_furl)
    return registered_furl


@implementer(IAnnounceableStorageServer)
@attr.s
class AnnounceableStorageServer(object):
    announcement = attr.ib()
    storage_server = attr.ib()



def _add_to_announcement(information, announceable_storage_server):
    """
    Create a new ``AnnounceableStorageServer`` based on
    ``announceable_storage_server`` with ``information`` added to its
    ``announcement``.
    """
    updated_announcement = announceable_storage_server.announcement.copy()
    updated_announcement.update(information)
    return AnnounceableStorageServer(
        updated_announcement,
        announceable_storage_server.storage_server,
    )


def storage_enabled(config):
    """
    Is storage enabled according to the given configuration object?

    :param _Config config: The configuration to inspect.

    :return bool: ``True`` if storage is enabled, ``False`` otherwise.
    """
    return config.get_config("storage", "enabled", True, boolean=True)


def anonymous_storage_enabled(config):
    """
    Is anonymous access to storage enabled according to the given
    configuration object?

    :param _Config config: The configuration to inspect.

    :return bool: ``True`` if storage is enabled, ``False`` otherwise.
    """
    return (
        storage_enabled(config) and
        config.get_config("storage", "anonymous", True, boolean=True)
    )


@implementer(IStatsProducer)
class _Client(node.Node, pollmixin.PollMixin):
    """
    This class should be refactored; see
    https://tahoe-lafs.org/trac/tahoe-lafs/ticket/3931
    """

    STOREDIR = 'storage'
    NODETYPE = "client"
    EXIT_TRIGGER_FILE = "exit_trigger"

    # This means that if a storage server treats me as though I were a
    # 1.0.0 storage client, it will work as they expect.
    OLDEST_SUPPORTED_VERSION = "1.0.0"

    # This is a dictionary of (needed, desired, total, max_segment_size). 'needed'
    # is the number of shares required to reconstruct a file. 'desired' means
    # that we will abort an upload unless we can allocate space for at least
    # this many. 'total' is the total number of shares created by encoding.
    # If everybody has room then this is is how many we will upload.
    DEFAULT_ENCODING_PARAMETERS = {"k": 3,
                                   "happy": 7,
                                   "n": 10,
                                   "max_segment_size": DEFAULT_MAX_SEGMENT_SIZE,
                                   }

    def __init__(self, config, main_tub, i2p_provider, tor_provider, introducer_clients,
                 storage_farm_broker):
        """
        Use :func:`allmydata.client.create_client` to instantiate one of these.
        """
        node.Node.__init__(self, config, main_tub, i2p_provider, tor_provider)

        self.started_timestamp = time.time()
        self.logSource = "Client"
        self.encoding_params = self.DEFAULT_ENCODING_PARAMETERS.copy()

        self.introducer_clients = introducer_clients
        self.storage_broker = storage_farm_broker

        self.init_stats_provider()
        self.init_secrets()
        self.init_node_key()
        self._key_generator = KeyGenerator()
        key_gen_furl = config.get_config("client", "key_generator.furl", None)
        if key_gen_furl:
            log.msg("[client]key_generator.furl= is now ignored, see #2783")
        self.init_client()
        self.load_static_servers()
        self.helper = None
        if config.get_config("helper", "enabled", False, boolean=True):
            if not self._is_tub_listening():
                raise ValueError("config error: helper is enabled, but tub "
                                 "is not listening ('tub.port=' is empty)")
            self.init_helper()
        self.init_sftp_server()

        # If the node sees an exit_trigger file, it will poll every second to see
        # whether the file still exists, and what its mtime is. If the file does not
        # exist or has not been modified for a given timeout, the node will exit.
        exit_trigger_file = config.get_config_path(self.EXIT_TRIGGER_FILE)
        if os.path.exists(exit_trigger_file):
            age = time.time() - os.stat(exit_trigger_file)[stat.ST_MTIME]
            self.log("%s file noticed (%ds old), starting timer" % (self.EXIT_TRIGGER_FILE, age))
            exit_trigger = TimerService(1.0, self._check_exit_trigger, exit_trigger_file)
            exit_trigger.setServiceParent(self)

        # this needs to happen last, so it can use getServiceNamed() to
        # acquire references to StorageServer and other web-statusable things
        webport = config.get_config("node", "web.port", None)
        if webport:
            self.init_web(webport) # strports string

        # TODO this may be the wrong location for now? but as temporary measure
        # it allows us to get NURLs for testing in test_istorageserver.py. This
        # will eventually get fixed one way or another in
        # https://tahoe-lafs.org/trac/tahoe-lafs/ticket/3901. See also
        # https://tahoe-lafs.org/trac/tahoe-lafs/ticket/3931 for the bigger
        # picture issue.
        self.storage_nurls : Optional[set] = None

    def init_stats_provider(self):
        self.stats_provider = StatsProvider(self)
        self.stats_provider.setServiceParent(self)
        self.stats_provider.register_producer(self)

    def get_stats(self):
        return { 'node.uptime': time.time() - self.started_timestamp }

    def init_secrets(self):
        # configs are always unicode
        def _unicode_make_secret():
            return str(_make_secret(), "ascii")
        lease_s = self.config.get_or_create_private_config(
            "secret", _unicode_make_secret).encode("utf-8")
        lease_secret = base32.a2b(lease_s)
        convergence_s = self.config.get_or_create_private_config(
            'convergence', _unicode_make_secret).encode("utf-8")
        self.convergence = base32.a2b(convergence_s)
        self._secret_holder = SecretHolder(lease_secret, self.convergence)

    def init_node_key(self):
        # we only create the key once. On all subsequent runs, we re-use the
        # existing key
        def _make_key():
            private_key, _ = ed25519.create_signing_keypair()
            # Config values are always unicode:
            return str(ed25519.string_from_signing_key(private_key) + b"\n", "utf-8")

        private_key_str = self.config.get_or_create_private_config(
            "node.privkey", _make_key).encode("utf-8")
        private_key, public_key = ed25519.signing_keypair_from_string(private_key_str)
        public_key_str = ed25519.string_from_verifying_key(public_key)
        self.config.write_config_file("node.pubkey", public_key_str + b"\n", "wb")
        self._node_private_key = private_key
        self._node_public_key = public_key

    def get_long_nodeid(self):
        # this matches what IServer.get_longname() says about us elsewhere
        vk_string = ed25519.string_from_verifying_key(self._node_public_key)
        return remove_prefix(vk_string, b"pub-")

    def get_long_tubid(self):
        return idlib.nodeid_b2a(self.nodeid)

    def get_web_service(self):
        """
        :return: a reference to our web server
        """
        return self.getServiceNamed("webish")

    def _init_permutation_seed(self, ss):
        seed = self.config.get_config_from_file("permutation-seed")
        if not seed:
            have_shares = ss.have_shares()
            if have_shares:
                # if the server has shares but not a recorded
                # permutation-seed, then it has been around since pre-#466
                # days, and the clients who uploaded those shares used our
                # TubID as a permutation-seed. We should keep using that same
                # seed to keep the shares in the same place in the permuted
                # ring, so those clients don't have to perform excessive
                # searches.
                seed = base32.b2a(self.nodeid)
            else:
                # otherwise, we're free to use the more natural seed of our
                # pubkey-based serverid
                vk_string = ed25519.string_from_verifying_key(self._node_public_key)
                vk_bytes = remove_prefix(vk_string, ed25519.PUBLIC_KEY_PREFIX)
                seed = base32.b2a(vk_bytes)
            self.config.write_config_file("permutation-seed", seed+b"\n", mode="wb")
        return seed.strip()

    def get_anonymous_storage_server(self):
        """
        Get the anonymous ``IStorageServer`` implementation for this node.

        Note this will return an object even if storage is disabled on this
        node (but the object will not be exposed, peers will not be able to
        access it, and storage will remain disabled).

        The one and only instance for this node is always returned.  It is
        created first if necessary.
        """
        try:
            ss = self.getServiceNamed(StorageServer.name)
        except KeyError:
            pass
        else:
            return ss

        readonly = self.config.get_config("storage", "readonly", False, boolean=True)

        config_storedir = self.get_config(
            "storage", "storage_dir", self.STOREDIR,
        )
        storedir = self.config.get_config_path(config_storedir)

        data = self.config.get_config("storage", "reserved_space", None)
        try:
            reserved = parse_abbreviated_size(data)
        except ValueError:
            log.msg("[storage]reserved_space= contains unparseable value %s"
                    % data)
            raise
        if reserved is None:
            reserved = 0
        discard = self.config.get_config("storage", "debug_discard", False,
                                         boolean=True)

        expire = self.config.get_config("storage", "expire.enabled", False, boolean=True)
        if expire:
            mode = self.config.get_config("storage", "expire.mode") # require a mode
        else:
            mode = self.config.get_config("storage", "expire.mode", "age")

        o_l_d = self.config.get_config("storage", "expire.override_lease_duration", None)
        if o_l_d is not None:
            o_l_d = parse_duration(o_l_d)

        cutoff_date = None
        if mode == "cutoff-date":
            cutoff_date = self.config.get_config("storage", "expire.cutoff_date")
            cutoff_date = parse_date(cutoff_date)

        sharetypes = []
        if self.config.get_config("storage", "expire.immutable", True, boolean=True):
            sharetypes.append("immutable")
        if self.config.get_config("storage", "expire.mutable", True, boolean=True):
            sharetypes.append("mutable")
        expiration_sharetypes = tuple(sharetypes)

        ss = StorageServer(storedir, self.nodeid,
                           reserved_space=reserved,
                           discard_storage=discard,
                           readonly_storage=readonly,
                           stats_provider=self.stats_provider,
                           expiration_enabled=expire,
                           expiration_mode=mode,
                           expiration_override_lease_duration=o_l_d,
                           expiration_cutoff_date=cutoff_date,
                           expiration_sharetypes=expiration_sharetypes)
        ss.setServiceParent(self)
        return ss

    def init_storage(self, announceable_storage_servers):
        # should we run a storage server (and publish it for others to use)?
        if not storage_enabled(self.config):
            return
        if not self._is_tub_listening():
            raise ValueError("config error: storage is enabled, but tub "
                             "is not listening ('tub.port=' is empty)")

        ss = self.get_anonymous_storage_server()
        announcement = {
            "permutation-seed-base32": self._init_permutation_seed(ss),
        }

        if anonymous_storage_enabled(self.config):
            furl_file = self.config.get_private_path("storage.furl").encode(get_filesystem_encoding())
            furl = self.tub.registerReference(FoolscapStorageServer(ss), furlFile=furl_file)
<<<<<<< HEAD
            (_, _, swissnum) = furl.rpartition("/")
            if hasattr(self.tub.negotiationClass, "add_storage_server"):
                nurls = self.tub.negotiationClass.add_storage_server(ss, swissnum.encode("ascii"))
                self.storage_nurls.update(nurls)
                announcement["anonymous-storage-NURLs"] = [n.to_text() for n in nurls]
=======
            (_, _, swissnum) = decode_furl(furl)
            self.storage_nurls = self.tub.negotiationClass.add_storage_server(
                ss, swissnum.encode("ascii")
            )
>>>>>>> c13be0c8
            announcement["anonymous-storage-FURL"] = furl

        enabled_storage_servers = self._enable_storage_servers(
            announceable_storage_servers,
        )
        storage_options = list(
            storage_server.announcement
            for storage_server
            in enabled_storage_servers
        )
        plugins_announcement = {}
        if storage_options:
            # Only add the new key if there are any plugins enabled.
            plugins_announcement[u"storage-options"] = storage_options

        announcement.update(plugins_announcement)

        for ic in self.introducer_clients:
            ic.publish("storage", announcement, self._node_private_key)

    def get_client_storage_plugin_web_resources(self):
        """
        Get all of the client-side ``IResource`` implementations provided by
        enabled storage plugins.

        :return dict[bytes, IResource provider]: The implementations.
        """
        return self.storage_broker.get_client_storage_plugin_web_resources(
            self.config,
        )

    def _enable_storage_servers(self, announceable_storage_servers):
        """
        Register and announce the given storage servers.
        """
        for announceable in announceable_storage_servers:
            yield self._enable_storage_server(announceable)

    def _enable_storage_server(self, announceable_storage_server):
        """
        Register a storage server.
        """
        config_key = "storage-plugin.{}.furl".format(
            # Oops, why don't I have a better handle on this value?
            announceable_storage_server.announcement[u"name"],
        )
        furl = _register_reference(
            config_key,
            self.config,
            self.tub,
            announceable_storage_server.storage_server,
        )
        announceable_storage_server = _add_to_announcement(
            {u"storage-server-FURL": furl},
            announceable_storage_server,
        )
        return announceable_storage_server

    def init_client(self):
        helper_furl = self.config.get_config("client", "helper.furl", None)
        if helper_furl in ("None", ""):
            helper_furl = None

        DEP = self.encoding_params
        DEP["k"] = int(self.config.get_config("client", "shares.needed", DEP["k"]))
        DEP["n"] = int(self.config.get_config("client", "shares.total", DEP["n"]))
        DEP["happy"] = int(self.config.get_config("client", "shares.happy", DEP["happy"]))

        # for the CLI to authenticate to local JSON endpoints
        self._create_auth_token()

        self.history = History(self.stats_provider)
        self.terminator = Terminator()
        self.terminator.setServiceParent(self)
        uploader = Uploader(
            helper_furl,
            self.stats_provider,
            self.history,
        )
        uploader.setServiceParent(self)
        self.init_blacklist()
        self.init_nodemaker()

    def get_auth_token(self):
        """
        This returns a local authentication token, which is just some
        random data in "api_auth_token" which must be echoed to API
        calls.
        """
        return self.config.get_private_config(
            'api_auth_token').encode("ascii")

    def _create_auth_token(self):
        """
        Creates new auth-token data written to 'private/api_auth_token'.

        This is intentionally re-created every time the node starts.
        """
        self.config.write_private_config(
            'api_auth_token',
            urlsafe_b64encode(os.urandom(32)) + b'\n',
        )

    def get_storage_broker(self):
        return self.storage_broker

    def load_static_servers(self):
        """
        Load the servers.yaml file if it exists, and provide the static
        server data to the StorageFarmBroker.
        """
        fn = self.config.get_private_path("servers.yaml")
        servers_filepath = FilePath(fn)
        try:
            with servers_filepath.open() as f:
                servers_yaml = yamlutil.safe_load(f)
            static_servers = servers_yaml.get("storage", {})
            log.msg("found %d static servers in private/servers.yaml" %
                    len(static_servers))
            self.storage_broker.set_static_servers(static_servers)
        except EnvironmentError:
            pass

    def init_blacklist(self):
        fn = self.config.get_config_path("access.blacklist")
        self.blacklist = Blacklist(fn)

    def init_nodemaker(self):
        default = self.config.get_config("client", "mutable.format", default="SDMF")
        if default.upper() == "MDMF":
            self.mutable_file_default = MDMF_VERSION
        else:
            self.mutable_file_default = SDMF_VERSION
        self.nodemaker = NodeMaker(self.storage_broker,
                                   self._secret_holder,
                                   self.get_history(),
                                   self.getServiceNamed("uploader"),
                                   self.terminator,
                                   self.get_encoding_parameters(),
                                   self.mutable_file_default,
                                   self._key_generator,
                                   self.blacklist)

    def get_history(self):
        return self.history

    def init_helper(self):
        self.helper = Helper(self.config.get_config_path("helper"),
                             self.storage_broker, self._secret_holder,
                             self.stats_provider, self.history)
        # TODO: this is confusing. BASEDIR/private/helper.furl is created by
        # the helper. BASEDIR/helper.furl is consumed by the client who wants
        # to use the helper. I like having the filename be the same, since
        # that makes 'cp' work smoothly, but the difference between config
        # inputs and generated outputs is hard to see.
        helper_furlfile = self.config.get_private_path("helper.furl").encode(get_filesystem_encoding())
        self.tub.registerReference(self.helper, furlFile=helper_furlfile)

    def _get_tempdir(self):
        """
        Determine the path to the directory where temporary files for this node
        should be written.

        :return bytes: The path which will exist and be a directory.
        """
        tempdir_config = self.config.get_config("node", "tempdir", "tmp")
        if isinstance(tempdir_config, bytes):
            tempdir_config = tempdir_config.decode('utf-8')
        tempdir = self.config.get_config_path(tempdir_config)
        if not os.path.exists(tempdir):
            fileutil.make_dirs(tempdir)
        return tempdir

    def init_web(self, webport):
        self.log("init_web(webport=%s)", args=(webport,))

        from allmydata.webish import WebishServer
        nodeurl_path = self.config.get_config_path("node.url")
        staticdir_config = self.config.get_config("node", "web.static", "public_html")
        staticdir = self.config.get_config_path(staticdir_config)
        ws = WebishServer(
            self,
            webport,
            self._get_tempdir(),
            nodeurl_path,
            staticdir,
        )
        ws.setServiceParent(self)

    def init_sftp_server(self):
        if self.config.get_config("sftpd", "enabled", False, boolean=True):
            accountfile = self.config.get_config("sftpd", "accounts.file", None)
            if accountfile:
                accountfile = self.config.get_config_path(accountfile)
            sftp_portstr = self.config.get_config("sftpd", "port", "tcp:8022")
            pubkey_file = self.config.get_config("sftpd", "host_pubkey_file")
            privkey_file = self.config.get_config("sftpd", "host_privkey_file")

            from allmydata.frontends import sftpd
            s = sftpd.SFTPServer(self, accountfile,
                                 sftp_portstr, pubkey_file, privkey_file)
            s.setServiceParent(self)

    def _check_exit_trigger(self, exit_trigger_file):
        if os.path.exists(exit_trigger_file):
            mtime = os.stat(exit_trigger_file)[stat.ST_MTIME]
            if mtime > time.time() - 120.0:
                return
            else:
                self.log("%s file too old, shutting down" % (self.EXIT_TRIGGER_FILE,))
        else:
            self.log("%s file missing, shutting down" % (self.EXIT_TRIGGER_FILE,))
        reactor.stop()

    def get_encoding_parameters(self):
        return self.encoding_params

    def introducer_connection_statuses(self):
        return [ic.connection_status() for ic in self.introducer_clients]

    def connected_to_introducer(self):
        return any([ic.connected_to_introducer() for ic in self.introducer_clients])

    def get_renewal_secret(self): # this will go away
        return self._secret_holder.get_renewal_secret()

    def get_cancel_secret(self):
        return self._secret_holder.get_cancel_secret()

    def debug_wait_for_client_connections(self, num_clients):
        """Return a Deferred that fires (with None) when we have connections
        to the given number of peers. Useful for tests that set up a
        temporary test network and need to know when it is safe to proceed
        with an upload or download."""
        def _check():
            return len(self.storage_broker.get_connected_servers()) >= num_clients
        d = self.poll(_check, 0.5)
        d.addCallback(lambda res: None)
        return d


    # these four methods are the primitives for creating filenodes and
    # dirnodes. The first takes a URI and produces a filenode or (new-style)
    # dirnode. The other three create brand-new filenodes/dirnodes.

    def create_node_from_uri(self, write_uri, read_uri=None, deep_immutable=False, name="<unknown name>"):
        # This returns synchronously.
        # Note that it does *not* validate the write_uri and read_uri; instead we
        # may get an opaque node if there were any problems.
        return self.nodemaker.create_from_cap(write_uri, read_uri, deep_immutable=deep_immutable, name=name)

    def create_dirnode(self, initial_children={}, version=None):
        d = self.nodemaker.create_new_mutable_directory(initial_children, version=version)
        return d

    def create_immutable_dirnode(self, children, convergence=None):
        return self.nodemaker.create_immutable_directory(children, convergence)

    def create_mutable_file(self, contents=None, version=None):
        return self.nodemaker.create_mutable_file(contents,
                                                  version=version)

    def upload(self, uploadable, reactor=None):
        uploader = self.getServiceNamed("uploader")
        return uploader.upload(uploadable, reactor=reactor)<|MERGE_RESOLUTION|>--- conflicted
+++ resolved
@@ -822,18 +822,11 @@
         if anonymous_storage_enabled(self.config):
             furl_file = self.config.get_private_path("storage.furl").encode(get_filesystem_encoding())
             furl = self.tub.registerReference(FoolscapStorageServer(ss), furlFile=furl_file)
-<<<<<<< HEAD
-            (_, _, swissnum) = furl.rpartition("/")
+            (_, _, swissnum) = decode_furl(furl)
             if hasattr(self.tub.negotiationClass, "add_storage_server"):
                 nurls = self.tub.negotiationClass.add_storage_server(ss, swissnum.encode("ascii"))
-                self.storage_nurls.update(nurls)
+                self.storage_nurls = nurls
                 announcement["anonymous-storage-NURLs"] = [n.to_text() for n in nurls]
-=======
-            (_, _, swissnum) = decode_furl(furl)
-            self.storage_nurls = self.tub.negotiationClass.add_storage_server(
-                ss, swissnum.encode("ascii")
-            )
->>>>>>> c13be0c8
             announcement["anonymous-storage-FURL"] = furl
 
         enabled_storage_servers = self._enable_storage_servers(
