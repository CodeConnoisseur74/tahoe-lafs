--- conflicted
+++ resolved
@@ -422,64 +422,7 @@
             return tag
 
 
-<<<<<<< HEAD
-class TokenOnlyWebApi(resource.Resource, object):
-    """
-    I provide a rend.Page implementation that only accepts POST calls,
-    and only if they have a 'token=' arg with the correct
-    authentication token (see
-    :meth:`allmydata.client.Client.get_auth_token`). Callers must also
-    provide the "t=" argument to indicate the return-value (the only
-    valid value for this is "json")
-
-    Subclasses should override 'post_json' which should process the
-    API call and return a string which encodes a valid JSON
-    object. This will only be called if the correct token is present
-    and valid (during renderHTTP processing).
-    """
-
-    def __init__(self, client):
-        self.client = client
-
-    def post_json(self, req):
-        return NotImplemented
-
-    def render(self, req):
-        if req.method != 'POST':
-            raise UnsupportedMethod(('POST',))
-        if req.args.get('token', False):
-            raise WebError("Do not pass 'token' as URL argument", http.BAD_REQUEST)
-        # not using get_arg() here because we *don't* want the token
-        # argument to work if you passed it as a GET-style argument
-        token = None
-        if req.fields and 'token' in req.fields:
-            token = req.fields['token'].value.strip()
-        if not token:
-            raise WebError("Missing token", http.UNAUTHORIZED)
-        if not timing_safe_compare(token, self.client.get_auth_token()):
-            raise WebError("Invalid token", http.UNAUTHORIZED)
-
-        t = get_arg(req, "t", "").strip()
-        if not t:
-            raise WebError("Must provide 't=' argument")
-        if t == u'json':
-            try:
-                return self.post_json(req)
-            except WebError as e:
-                req.setResponseCode(e.code)
-                return json.dumps({"error": e.text})
-            except Exception as e:
-                message, code = humanize_exception(e)
-                req.setResponseCode(500 if code is None else code)
-                return json.dumps({"error": message})
-        else:
-            raise WebError("'%s' invalid type for 't' arg" % (t,), http.BAD_REQUEST)
-
-
 def exception_to_child(getChild):
-=======
-def exception_to_child(f):
->>>>>>> 8adc8f2d
     """
     Decorate ``getChild`` method with exception handling behavior to render an
     error page reflecting the exception.
