"""
Ported to Python 3.
"""
from __future__ import division
from __future__ import absolute_import
from __future__ import print_function
from __future__ import unicode_literals

from future.utils import bytes_to_native_str, PY2
if PY2:
    # Omit open() to get native behavior where open("w") always accepts native
    # strings. Omit bytes so we don't leak future's custom bytes.
    from future.builtins import filter, map, zip, ascii, chr, hex, input, next, oct, pow, round, super, dict, list, object, range, str, max, min  # noqa: F401
else:
    from typing import Dict

<<<<<<< HEAD
import os, re, struct, time
=======
import os, re, time
import six
>>>>>>> 8383f6ae

from foolscap.api import Referenceable
from foolscap.ipb import IRemoteReference
from twisted.application import service

from zope.interface import implementer
from allmydata.interfaces import RIStorageServer, IStatsProducer
from allmydata.util import fileutil, idlib, log, time_format
import allmydata # for __full_version__

from allmydata.storage.common import si_b2a, si_a2b, storage_index_to_dir
_pyflakes_hush = [si_b2a, si_a2b, storage_index_to_dir] # re-exported
from allmydata.storage.lease import LeaseInfo
from allmydata.storage.mutable import MutableShareFile, EmptyShare, \
     create_mutable_sharefile
from allmydata.mutable.layout import MAX_MUTABLE_SHARE_SIZE
from allmydata.storage.immutable import ShareFile, BucketWriter, BucketReader
from allmydata.storage.crawler import BucketCountingCrawler
from allmydata.storage.expirer import LeaseCheckingCrawler

# storage/
# storage/shares/incoming
#   incoming/ holds temp dirs named $START/$STORAGEINDEX/$SHARENUM which will
#   be moved to storage/shares/$START/$STORAGEINDEX/$SHARENUM upon success
# storage/shares/$START/$STORAGEINDEX
# storage/shares/$START/$STORAGEINDEX/$SHARENUM

# Where "$START" denotes the first 10 bits worth of $STORAGEINDEX (that's 2
# base-32 chars).

# $SHARENUM matches this regex:
NUM_RE=re.compile("^[0-9]+$")


# Number of seconds to add to expiration time on lease renewal.
# For now it's not actually configurable, but maybe someday.
DEFAULT_RENEWAL_TIME = 31 * 24 * 60 * 60


@implementer(RIStorageServer, IStatsProducer)
class StorageServer(service.MultiService, Referenceable):
    name = 'storage'
    LeaseCheckerClass = LeaseCheckingCrawler

    def __init__(self, storedir, nodeid, reserved_space=0,
                 discard_storage=False, readonly_storage=False,
                 stats_provider=None,
                 expiration_enabled=False,
                 expiration_mode="age",
                 expiration_override_lease_duration=None,
                 expiration_cutoff_date=None,
                 expiration_sharetypes=("mutable", "immutable"),
                 get_current_time=time.time):
        service.MultiService.__init__(self)
        assert isinstance(nodeid, bytes)
        assert len(nodeid) == 20
        assert isinstance(nodeid, bytes)
        self.my_nodeid = nodeid
        self.storedir = storedir
        sharedir = os.path.join(storedir, "shares")
        fileutil.make_dirs(sharedir)
        self.sharedir = sharedir
        self.corruption_advisory_dir = os.path.join(storedir,
                                                    "corruption-advisories")
        fileutil.make_dirs(self.corruption_advisory_dir)
        self.reserved_space = int(reserved_space)
        self.no_storage = discard_storage
        self.readonly_storage = readonly_storage
        self.stats_provider = stats_provider
        if self.stats_provider:
            self.stats_provider.register_producer(self)
        self.incomingdir = os.path.join(sharedir, 'incoming')
        self._clean_incomplete()
        fileutil.make_dirs(self.incomingdir)
        log.msg("StorageServer created", facility="tahoe.storage")

        if reserved_space:
            if self.get_available_space() is None:
                log.msg("warning: [storage]reserved_space= is set, but this platform does not support an API to get disk statistics (statvfs(2) or GetDiskFreeSpaceEx), so this reservation cannot be honored",
                        umin="0wZ27w", level=log.UNUSUAL)

        self.latencies = {"allocate": [], # immutable
                          "write": [],
                          "close": [],
                          "read": [],
                          "get": [],
                          "writev": [], # mutable
                          "readv": [],
                          "add-lease": [], # both
                          "renew": [],
                          "cancel": [],
                          }
        self.add_bucket_counter()

        statefile = os.path.join(self.storedir, "lease_checker.state")
        historyfile = os.path.join(self.storedir, "lease_checker.history")
        klass = self.LeaseCheckerClass
        self.lease_checker = klass(self, statefile, historyfile,
                                   expiration_enabled, expiration_mode,
                                   expiration_override_lease_duration,
                                   expiration_cutoff_date,
                                   expiration_sharetypes)
        self.lease_checker.setServiceParent(self)
        self._get_current_time = get_current_time

        # Currently being-written Bucketwriters. For Foolscap, lifetime is tied
        # to connection: when disconnection happens, the BucketWriters are
        # removed. For HTTP, this makes no sense, so there will be
        # timeout-based cleanup; see
        # https://tahoe-lafs.org/trac/tahoe-lafs/ticket/3807.

        # Map in-progress filesystem path -> BucketWriter:
        self._bucket_writers = {}  # type: Dict[str,BucketWriter]
        # Canaries and disconnect markers for BucketWriters created via Foolscap:
        self._bucket_writer_disconnect_markers = {}  # type: Dict[BucketWriter,(IRemoteReference, object)]

    def __repr__(self):
        return "<StorageServer %s>" % (idlib.shortnodeid_b2a(self.my_nodeid),)

    def have_shares(self):
        # quick test to decide if we need to commit to an implicit
        # permutation-seed or if we should use a new one
        return bool(set(os.listdir(self.sharedir)) - set(["incoming"]))

    def add_bucket_counter(self):
        statefile = os.path.join(self.storedir, "bucket_counter.state")
        self.bucket_counter = BucketCountingCrawler(self, statefile)
        self.bucket_counter.setServiceParent(self)

    def count(self, name, delta=1):
        if self.stats_provider:
            self.stats_provider.count("storage_server." + name, delta)

    def add_latency(self, category, latency):
        a = self.latencies[category]
        a.append(latency)
        if len(a) > 1000:
            self.latencies[category] = a[-1000:]

    def get_latencies(self):
        """Return a dict, indexed by category, that contains a dict of
        latency numbers for each category. If there are sufficient samples
        for unambiguous interpretation, each dict will contain the
        following keys: mean, 01_0_percentile, 10_0_percentile,
        50_0_percentile (median), 90_0_percentile, 95_0_percentile,
        99_0_percentile, 99_9_percentile.  If there are insufficient
        samples for a given percentile to be interpreted unambiguously
        that percentile will be reported as None. If no samples have been
        collected for the given category, then that category name will
        not be present in the return value. """
        # note that Amazon's Dynamo paper says they use 99.9% percentile.
        output = {}
        for category in self.latencies:
            if not self.latencies[category]:
                continue
            stats = {}
            samples = self.latencies[category][:]
            count = len(samples)
            stats["samplesize"] = count
            samples.sort()
            if count > 1:
                stats["mean"] = sum(samples) / count
            else:
                stats["mean"] = None

            orderstatlist = [(0.01, "01_0_percentile", 100), (0.1, "10_0_percentile", 10),\
                             (0.50, "50_0_percentile", 10), (0.90, "90_0_percentile", 10),\
                             (0.95, "95_0_percentile", 20), (0.99, "99_0_percentile", 100),\
                             (0.999, "99_9_percentile", 1000)]

            for percentile, percentilestring, minnumtoobserve in orderstatlist:
                if count >= minnumtoobserve:
                    stats[percentilestring] = samples[int(percentile*count)]
                else:
                    stats[percentilestring] = None

            output[category] = stats
        return output

    def log(self, *args, **kwargs):
        if "facility" not in kwargs:
            kwargs["facility"] = "tahoe.storage"
        return log.msg(*args, **kwargs)

    def _clean_incomplete(self):
        fileutil.rm_dir(self.incomingdir)

    def get_stats(self):
        # remember: RIStatsProvider requires that our return dict
        # contains numeric values.
        stats = { 'storage_server.allocated': self.allocated_size(), }
        stats['storage_server.reserved_space'] = self.reserved_space
        for category,ld in self.get_latencies().items():
            for name,v in ld.items():
                stats['storage_server.latencies.%s.%s' % (category, name)] = v

        try:
            disk = fileutil.get_disk_stats(self.sharedir, self.reserved_space)
            writeable = disk['avail'] > 0

            # spacetime predictors should use disk_avail / (d(disk_used)/dt)
            stats['storage_server.disk_total'] = disk['total']
            stats['storage_server.disk_used'] = disk['used']
            stats['storage_server.disk_free_for_root'] = disk['free_for_root']
            stats['storage_server.disk_free_for_nonroot'] = disk['free_for_nonroot']
            stats['storage_server.disk_avail'] = disk['avail']
        except AttributeError:
            writeable = True
        except EnvironmentError:
            log.msg("OS call to get disk statistics failed", level=log.UNUSUAL)
            writeable = False

        if self.readonly_storage:
            stats['storage_server.disk_avail'] = 0
            writeable = False

        stats['storage_server.accepting_immutable_shares'] = int(writeable)
        s = self.bucket_counter.get_state()
        bucket_count = s.get("last-complete-bucket-count")
        if bucket_count:
            stats['storage_server.total_bucket_count'] = bucket_count
        return stats

    def get_available_space(self):
        """Returns available space for share storage in bytes, or None if no
        API to get this information is available."""

        if self.readonly_storage:
            return 0
        return fileutil.get_available_space(self.sharedir, self.reserved_space)

    def allocated_size(self):
        space = 0
        for bw in self._bucket_writers.values():
            space += bw.allocated_size()
        return space

    def remote_get_version(self):
        remaining_space = self.get_available_space()
        if remaining_space is None:
            # We're on a platform that has no API to get disk stats.
            remaining_space = 2**64

        # Unicode strings might be nicer, but for now sticking to bytes since
        # this is what the wire protocol has always been.
        version = { b"http://allmydata.org/tahoe/protocols/storage/v1" :
                    { b"maximum-immutable-share-size": remaining_space,
                      b"maximum-mutable-share-size": MAX_MUTABLE_SHARE_SIZE,
                      b"available-space": remaining_space,
                      b"tolerates-immutable-read-overrun": True,
                      b"delete-mutable-shares-with-zero-length-writev": True,
                      b"fills-holes-with-zero-bytes": True,
                      b"prevents-read-past-end-of-share-data": True,
                      },
                    b"application-version": allmydata.__full_version__.encode("utf-8"),
                    }
        return version

    def _allocate_buckets(self, storage_index,
                          renew_secret, cancel_secret,
                          sharenums, allocated_size,
                          owner_num=0):
        """
        Generic bucket allocation API.
        """
        # owner_num is not for clients to set, but rather it should be
        # curried into the PersonalStorageServer instance that is dedicated
        # to a particular owner.
        start = self._get_current_time()
        self.count("allocate")
        alreadygot = {}
        bucketwriters = {} # k: shnum, v: BucketWriter
        si_dir = storage_index_to_dir(storage_index)
        si_s = si_b2a(storage_index)

        log.msg("storage: allocate_buckets %r" % si_s)

        # in this implementation, the lease information (including secrets)
        # goes into the share files themselves. It could also be put into a
        # separate database. Note that the lease should not be added until
        # the BucketWriter has been closed.
        expire_time = self._get_current_time() + DEFAULT_RENEWAL_TIME
        lease_info = LeaseInfo(owner_num,
                               renew_secret, cancel_secret,
                               expire_time, self.my_nodeid)

        max_space_per_bucket = allocated_size

        remaining_space = self.get_available_space()
        limited = remaining_space is not None
        if limited:
            # this is a bit conservative, since some of this allocated_size()
            # has already been written to disk, where it will show up in
            # get_available_space.
            remaining_space -= self.allocated_size()
        # self.readonly_storage causes remaining_space <= 0

        # fill alreadygot with all shares that we have, not just the ones
        # they asked about: this will save them a lot of work. Add or update
        # leases for all of them: if they want us to hold shares for this
        # file, they'll want us to hold leases for this file.
        for (shnum, fn) in self._get_bucket_shares(storage_index):
            alreadygot[shnum] = ShareFile(fn)
        self._add_or_renew_leases(alreadygot.values(), lease_info)

        for shnum in sharenums:
            incominghome = os.path.join(self.incomingdir, si_dir, "%d" % shnum)
            finalhome = os.path.join(self.sharedir, si_dir, "%d" % shnum)
            if os.path.exists(finalhome):
                # great! we already have it. easy.
                pass
            elif os.path.exists(incominghome):
                # For Foolscap we don't create BucketWriters for shnums that
                # have a partial share (in incoming/), so if a second upload
                # occurs while the first is still in progress, the second
                # uploader will use different storage servers.
                pass
            elif (not limited) or (remaining_space >= max_space_per_bucket):
                # ok! we need to create the new share file.
                bw = BucketWriter(self, incominghome, finalhome,
                                  max_space_per_bucket, lease_info)
                if self.no_storage:
                    bw.throw_out_all_data = True
                bucketwriters[shnum] = bw
                self._bucket_writers[incominghome] = bw
                if limited:
                    remaining_space -= max_space_per_bucket
            else:
                # bummer! not enough space to accept this bucket
                pass

        if bucketwriters:
            fileutil.make_dirs(os.path.join(self.sharedir, si_dir))

        self.add_latency("allocate", self._get_current_time() - start)
        return set(alreadygot), bucketwriters

    def remote_allocate_buckets(self, storage_index,
                                renew_secret, cancel_secret,
                                sharenums, allocated_size,
                                canary, owner_num=0):
        """Foolscap-specific ``allocate_buckets()`` API."""
        alreadygot, bucketwriters = self._allocate_buckets(
            storage_index, renew_secret, cancel_secret, sharenums, allocated_size,
            owner_num=owner_num,
        )
        # Abort BucketWriters if disconnection happens.
        for bw in bucketwriters.values():
            disconnect_marker = canary.notifyOnDisconnect(bw.disconnected)
            self._bucket_writer_disconnect_markers[bw] = (canary, disconnect_marker)
        return alreadygot, bucketwriters

    def _iter_share_files(self, storage_index):
        for shnum, filename in self._get_bucket_shares(storage_index):
            with open(filename, 'rb') as f:
                header = f.read(32)
            if MutableShareFile.is_valid_header(header):
                sf = MutableShareFile(filename, self)
                # note: if the share has been migrated, the renew_lease()
                # call will throw an exception, with information to help the
                # client update the lease.
            elif ShareFile.is_valid_header(header):
                sf = ShareFile(filename)
            else:
                continue # non-sharefile
            yield sf

    def remote_add_lease(self, storage_index, renew_secret, cancel_secret,
                         owner_num=1):
        start = self._get_current_time()
        self.count("add-lease")
        new_expire_time = self._get_current_time() + DEFAULT_RENEWAL_TIME
        lease_info = LeaseInfo(owner_num,
                               renew_secret, cancel_secret,
                               new_expire_time, self.my_nodeid)
        self._add_or_renew_leases(
            self._iter_share_files(storage_index),
            lease_info,
        )
        self.add_latency("add-lease", self._get_current_time() - start)
        return None

    def remote_renew_lease(self, storage_index, renew_secret):
        start = self._get_current_time()
        self.count("renew")
        new_expire_time = self._get_current_time() + DEFAULT_RENEWAL_TIME
        found_buckets = False
        for sf in self._iter_share_files(storage_index):
            found_buckets = True
            sf.renew_lease(renew_secret, new_expire_time)
        self.add_latency("renew", self._get_current_time() - start)
        if not found_buckets:
            raise IndexError("no such lease to renew")

    def bucket_writer_closed(self, bw, consumed_size):
        if self.stats_provider:
            self.stats_provider.count('storage_server.bytes_added', consumed_size)
        del self._bucket_writers[bw.incominghome]
        if bw in self._bucket_writer_disconnect_markers:
            canary, disconnect_marker = self._bucket_writer_disconnect_markers.pop(bw)
            canary.dontNotifyOnDisconnect(disconnect_marker)

    def _get_bucket_shares(self, storage_index):
        """Return a list of (shnum, pathname) tuples for files that hold
        shares for this storage_index. In each tuple, 'shnum' will always be
        the integer form of the last component of 'pathname'."""
        storagedir = os.path.join(self.sharedir, storage_index_to_dir(storage_index))
        try:
            for f in os.listdir(storagedir):
                if NUM_RE.match(f):
                    filename = os.path.join(storagedir, f)
                    yield (int(f), filename)
        except OSError:
            # Commonly caused by there being no buckets at all.
            pass

    def remote_get_buckets(self, storage_index):
        start = self._get_current_time()
        self.count("get")
        si_s = si_b2a(storage_index)
        log.msg("storage: get_buckets %r" % si_s)
        bucketreaders = {} # k: sharenum, v: BucketReader
        for shnum, filename in self._get_bucket_shares(storage_index):
            bucketreaders[shnum] = BucketReader(self, filename,
                                                storage_index, shnum)
        self.add_latency("get", self._get_current_time() - start)
        return bucketreaders

    def get_leases(self, storage_index):
        """Provide an iterator that yields all of the leases attached to this
        bucket. Each lease is returned as a LeaseInfo instance.

        This method is not for client use.

        :note: Only for immutable shares.
        """
        # since all shares get the same lease data, we just grab the leases
        # from the first share
        try:
            shnum, filename = next(self._get_bucket_shares(storage_index))
            sf = ShareFile(filename)
            return sf.get_leases()
        except StopIteration:
            return iter([])

    def get_slot_leases(self, storage_index):
        """
        This method is not for client use.

        :note: Only for mutable shares.

        :return: An iterable of the leases attached to this slot.
        """
        for _, share_filename in self._get_bucket_shares(storage_index):
            share = MutableShareFile(share_filename)
            return share.get_leases()
        return []

    def _collect_mutable_shares_for_storage_index(self, bucketdir, write_enabler, si_s):
        """
        Gather up existing mutable shares for the given storage index.

        :param bytes bucketdir: The filesystem path containing shares for the
            given storage index.

        :param bytes write_enabler: The write enabler secret for the shares.

        :param bytes si_s: The storage index in encoded (base32) form.

        :raise BadWriteEnablerError: If the write enabler is not correct for
            any of the collected shares.

        :return dict[int, MutableShareFile]: The collected shares in a mapping
            from integer share numbers to ``MutableShareFile`` instances.
        """
        shares = {}
        if os.path.isdir(bucketdir):
            # shares exist if there is a file for them
            for sharenum_s in os.listdir(bucketdir):
                try:
                    sharenum = int(sharenum_s)
                except ValueError:
                    continue
                filename = os.path.join(bucketdir, sharenum_s)
                msf = MutableShareFile(filename, self)
                msf.check_write_enabler(write_enabler, si_s)
                shares[sharenum] = msf
        return shares

    def _evaluate_test_vectors(self, test_and_write_vectors, shares):
        """
        Execute test vectors against share data.

        :param test_and_write_vectors: See
            ``allmydata.interfaces.TestAndWriteVectorsForShares``.

        :param dict[int, MutableShareFile] shares: The shares against which to
            execute the vectors.

        :return bool: ``True`` if and only if all of the test vectors succeed
            against the given shares.
        """
        for sharenum in test_and_write_vectors:
            (testv, datav, new_length) = test_and_write_vectors[sharenum]
            if sharenum in shares:
                if not shares[sharenum].check_testv(testv):
                    self.log("testv failed: [%d]: %r" % (sharenum, testv))
                    return False
            else:
                # compare the vectors against an empty share, in which all
                # reads return empty strings.
                if not EmptyShare().check_testv(testv):
                    self.log("testv failed (empty): [%d] %r" % (sharenum,
                                                                testv))
                    return False
        return True

    def _evaluate_read_vectors(self, read_vector, shares):
        """
        Execute read vectors against share data.

        :param read_vector: See ``allmydata.interfaces.ReadVector``.

        :param dict[int, MutableShareFile] shares: The shares against which to
            execute the vector.

        :return dict[int, bytes]: The data read from the shares.
        """
        read_data = {}
        for sharenum, share in shares.items():
            read_data[sharenum] = share.readv(read_vector)
        return read_data

    def _evaluate_write_vectors(self, bucketdir, secrets, test_and_write_vectors, shares):
        """
        Execute write vectors against share data.

        :param bytes bucketdir: The parent directory holding the shares.  This
            is removed if the last share is removed from it.  If shares are
            created, they are created in it.

        :param secrets: A tuple of ``WriteEnablerSecret``,
            ``LeaseRenewSecret``, and ``LeaseCancelSecret``.  These secrets
            are used to initialize new shares.

        :param test_and_write_vectors: See
            ``allmydata.interfaces.TestAndWriteVectorsForShares``.

        :param dict[int, MutableShareFile]: The shares against which to
            execute the vectors.

        :return dict[int, MutableShareFile]: The shares which still exist
            after applying the vectors.
        """
        remaining_shares = {}

        for sharenum in test_and_write_vectors:
            (testv, datav, new_length) = test_and_write_vectors[sharenum]
            if new_length == 0:
                if sharenum in shares:
                    shares[sharenum].unlink()
            else:
                if sharenum not in shares:
                    # allocate a new share
                    allocated_size = 2000 # arbitrary, really
                    share = self._allocate_slot_share(bucketdir, secrets,
                                                      sharenum,
                                                      allocated_size,
                                                      owner_num=0)
                    shares[sharenum] = share
                shares[sharenum].writev(datav, new_length)
                remaining_shares[sharenum] = shares[sharenum]

            if new_length == 0:
                # delete bucket directories that exist but are empty.  They
                # might not exist if a client showed up and asked us to
                # truncate a share we weren't even holding.
                if os.path.exists(bucketdir) and [] == os.listdir(bucketdir):
                    os.rmdir(bucketdir)
        return remaining_shares

    def _make_lease_info(self, renew_secret, cancel_secret):
        """
        :return LeaseInfo: Information for a new lease for a share.
        """
        ownerid = 1 # TODO
        expire_time = self._get_current_time() + DEFAULT_RENEWAL_TIME
        lease_info = LeaseInfo(ownerid,
                               renew_secret, cancel_secret,
                               expire_time, self.my_nodeid)
        return lease_info

    def _add_or_renew_leases(self, shares, lease_info):
        """
        Put the given lease onto the given shares.

        :param Iterable[Union[MutableShareFile, ShareFile]] shares: The shares
            to put the lease onto.

        :param LeaseInfo lease_info: The lease to put on the shares.
        """
        for share in shares:
            share.add_or_renew_lease(self.get_available_space(), lease_info)

    def slot_testv_and_readv_and_writev(  # type: ignore # warner/foolscap#78
            self,
            storage_index,
            secrets,
            test_and_write_vectors,
            read_vector,
            renew_leases,
    ):
        """
        Read data from shares and conditionally write some data to them.

        :param bool renew_leases: If and only if this is ``True`` and the test
            vectors pass then shares in this slot will also have an updated
            lease applied to them.

        See ``allmydata.interfaces.RIStorageServer`` for details about other
        parameters and return value.
        """
        start = self._get_current_time()
        self.count("writev")
        si_s = si_b2a(storage_index)
        log.msg("storage: slot_writev %r" % si_s)
        si_dir = storage_index_to_dir(storage_index)
        (write_enabler, renew_secret, cancel_secret) = secrets
        bucketdir = os.path.join(self.sharedir, si_dir)

        # If collection succeeds we know the write_enabler is good for all
        # existing shares.
        shares = self._collect_mutable_shares_for_storage_index(
            bucketdir,
            write_enabler,
            si_s,
        )

        # Now evaluate test vectors.
        testv_is_good = self._evaluate_test_vectors(
            test_and_write_vectors,
            shares,
        )

        # now gather the read vectors, before we do any writes
        read_data = self._evaluate_read_vectors(
            read_vector,
            shares,
        )

        if testv_is_good:
            # now apply the write vectors
            remaining_shares = self._evaluate_write_vectors(
                bucketdir,
                secrets,
                test_and_write_vectors,
                shares,
            )
            if renew_leases:
                lease_info = self._make_lease_info(renew_secret, cancel_secret)
                self._add_or_renew_leases(remaining_shares.values(), lease_info)

        # all done
        self.add_latency("writev", self._get_current_time() - start)
        return (testv_is_good, read_data)

    def remote_slot_testv_and_readv_and_writev(self, storage_index,
                                               secrets,
                                               test_and_write_vectors,
                                               read_vector):
        return self.slot_testv_and_readv_and_writev(
            storage_index,
            secrets,
            test_and_write_vectors,
            read_vector,
            renew_leases=True,
        )

    def _allocate_slot_share(self, bucketdir, secrets, sharenum,
                             allocated_size, owner_num=0):
        (write_enabler, renew_secret, cancel_secret) = secrets
        my_nodeid = self.my_nodeid
        fileutil.make_dirs(bucketdir)
        filename = os.path.join(bucketdir, "%d" % sharenum)
        share = create_mutable_sharefile(filename, my_nodeid, write_enabler,
                                         self)
        return share

    def remote_slot_readv(self, storage_index, shares, readv):
        start = self._get_current_time()
        self.count("readv")
        si_s = si_b2a(storage_index)
        lp = log.msg("storage: slot_readv %r %r" % (si_s, shares),
                     facility="tahoe.storage", level=log.OPERATIONAL)
        si_dir = storage_index_to_dir(storage_index)
        # shares exist if there is a file for them
        bucketdir = os.path.join(self.sharedir, si_dir)
        if not os.path.isdir(bucketdir):
            self.add_latency("readv", self._get_current_time() - start)
            return {}
        datavs = {}
        for sharenum_s in os.listdir(bucketdir):
            try:
                sharenum = int(sharenum_s)
            except ValueError:
                continue
            if sharenum in shares or not shares:
                filename = os.path.join(bucketdir, sharenum_s)
                msf = MutableShareFile(filename, self)
                datavs[sharenum] = msf.readv(readv)
        log.msg("returning shares %s" % (list(datavs.keys()),),
                facility="tahoe.storage", level=log.NOISY, parent=lp)
        self.add_latency("readv", self._get_current_time() - start)
        return datavs

    def _share_exists(self, storage_index, shnum):
        """
        Check local share storage to see if a matching share exists.

        :param bytes storage_index: The storage index to inspect.
        :param int shnum: The share number to check for.

        :return bool: ``True`` if a share with the given number exists at the
            given storage index, ``False`` otherwise.
        """
        for existing_sharenum, ignored in self._get_bucket_shares(storage_index):
            if existing_sharenum == shnum:
                return True
        return False

    def remote_advise_corrupt_share(self, share_type, storage_index, shnum,
                                    reason):
        # This is a remote API, I believe, so this has to be bytes for legacy
        # protocol backwards compatibility reasons.
        assert isinstance(share_type, bytes)
        assert isinstance(reason, bytes), "%r is not bytes" % (reason,)

        si_s = si_b2a(storage_index)

        if not self._share_exists(storage_index, shnum):
            log.msg(
                format=(
                    "discarding client corruption claim for %(si)s/%(shnum)d "
                    "which I do not have"
                ),
                si=si_s,
                shnum=shnum,
            )
            return

        log.msg(format=("client claims corruption in (%(share_type)s) " +
                        "%(si)s-%(shnum)d: %(reason)s"),
                share_type=share_type, si=si_s, shnum=shnum, reason=reason,
                level=log.SCARY, umid="SGx2fA")

        report = render_corruption_report(share_type, si_s, shnum, reason)
        if len(report) > self.get_available_space():
            return None

        now = time_format.iso_utc(sep="T")
        report_path = get_corruption_report_path(
            self.corruption_advisory_dir,
            now,
            si_s,
            shnum,
        )
        with open(report_path, "w") as f:
            f.write(report)

        return None

CORRUPTION_REPORT_FORMAT = """\
report: Share Corruption
type: {type}
storage_index: {storage_index}
share_number: {share_number}

{reason}

"""

def render_corruption_report(share_type, si_s, shnum, reason):
    """
    Create a string that explains a corruption report using freeform text.

    :param bytes share_type: The type of the share which the report is about.

    :param bytes si_s: The encoded representation of the storage index which
        the report is about.

    :param int shnum: The share number which the report is about.

    :param bytes reason: The reason given by the client for the corruption
        report.
    """
    return CORRUPTION_REPORT_FORMAT.format(
        type=bytes_to_native_str(share_type),
        storage_index=bytes_to_native_str(si_s),
        share_number=shnum,
        reason=bytes_to_native_str(reason),
    )

def get_corruption_report_path(base_dir, now, si_s, shnum):
    """
    Determine the path to which a certain corruption report should be written.

    :param str base_dir: The directory beneath which to construct the path.

    :param str now: The time of the report.

    :param str si_s: The encoded representation of the storage index which the
        report is about.

    :param int shnum: The share number which the report is about.

    :return str: A path to which the report can be written.
    """
    # windows can't handle colons in the filename
    return os.path.join(
        base_dir,
        ("%s--%s-%d" % (now, str(si_s, "utf-8"), shnum)).replace(":","")
    )<|MERGE_RESOLUTION|>--- conflicted
+++ resolved
@@ -14,12 +14,7 @@
 else:
     from typing import Dict
 
-<<<<<<< HEAD
-import os, re, struct, time
-=======
 import os, re, time
-import six
->>>>>>> 8383f6ae
 
 from foolscap.api import Referenceable
 from foolscap.ipb import IRemoteReference
