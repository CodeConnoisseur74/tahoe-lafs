--- conflicted
+++ resolved
@@ -4,12 +4,8 @@
 
 from __future__ import annotations
 
-<<<<<<< HEAD
 from eliot import start_action, register_exception_extractor
-from typing import Union, Optional, Sequence, Mapping
-=======
 from typing import Union, Optional, Sequence, Mapping, BinaryIO
->>>>>>> 26f15f46
 from base64 import b64encode
 from io import BytesIO
 from os import SEEK_END
@@ -62,6 +58,7 @@
     def __init__(self, code, *additional_args):
         Exception.__init__(self, code, *additional_args)
         self.code = code
+
 
 register_exception_extractor(ClientException, lambda e: {"response_code": e.code})
 
@@ -354,7 +351,11 @@
         If ``message_to_serialize`` is set, it will be serialized (by default
         with CBOR) and set as the request body.
         """
-        with start_action(action_type="allmydata:storage:http-client:request", method=method, url=str(url)) as ctx:
+        with start_action(
+            action_type="allmydata:storage:http-client:request",
+            method=method,
+            url=str(url),
+        ) as ctx:
             headers = self._get_headers(headers)
 
             # Add secrets:
@@ -678,7 +679,10 @@
         """
         Return the set of shares for a given storage index.
         """
-        with start_action(action_type="allmydata:storage:http-client:immutable:list-shares", storage_index=storage_index) as ctx:
+        with start_action(
+            action_type="allmydata:storage:http-client:immutable:list-shares",
+            storage_index=storage_index,
+        ) as ctx:
             url = self._client.relative_url(
                 "/v1/immutable/{}/shares".format(_encode_si(storage_index))
             )
