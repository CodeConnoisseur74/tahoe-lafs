--- conflicted
+++ resolved
@@ -4,12 +4,8 @@
 
 from __future__ import annotations
 
-<<<<<<< HEAD
-from typing import Union, Optional, Sequence, Mapping, BinaryIO, cast, TypedDict
-=======
-from eliot import start_action, register_exception_extractor
+
 from typing import Union, Optional, Sequence, Mapping, BinaryIO, cast, TypedDict, Set
->>>>>>> 464b4761
 from base64 import b64encode
 from io import BytesIO
 from os import SEEK_END
