"""
HTTP server for storage.
"""

from __future__ import annotations

from typing import Dict, List, Set, Tuple, Any, Callable, Union, cast
from functools import wraps
from base64 import b64decode
import binascii
from tempfile import TemporaryFile
from os import SEEK_END, SEEK_SET
import mmap
<<<<<<< HEAD
=======
from importlib.metadata import version as get_package_version, PackageNotFoundError
>>>>>>> 8735845a

from cryptography.x509 import Certificate as CryptoCertificate
from zope.interface import implementer
from klein import Klein
from twisted.web import http
from twisted.internet.interfaces import (
    IListeningPort,
    IStreamServerEndpoint,
    IPullProducer,
)
from twisted.internet import reactor
from twisted.internet.task import deferToThread
from twisted.internet.address import IPv4Address, IPv6Address
from twisted.internet.defer import Deferred
from twisted.internet.ssl import CertificateOptions, Certificate, PrivateCertificate
from twisted.web.server import Site, Request
from twisted.protocols.tls import TLSMemoryBIOFactory
from twisted.python.filepath import FilePath

from attrs import define, field, Factory
from werkzeug.http import (
    parse_range_header,
    parse_content_range_header,
    parse_accept_header,
)
from werkzeug.routing import BaseConverter, ValidationError
from werkzeug.datastructures import ContentRange
from hyperlink import DecodedURL
from cryptography.x509 import load_pem_x509_certificate


# TODO Make sure to use pure Python versions?
import cbor2
from pycddl import Schema, ValidationError as CDDLValidationError
from .server import StorageServer
from .http_common import (
    swissnum_auth_header,
    Secrets,
    get_content_type,
    CBOR_MIME_TYPE,
    get_spki_hash,
)

from .common import si_a2b
from .immutable import BucketWriter, ConflictingWriteError
from ..util.hashutil import timing_safe_compare
from ..util.base32 import rfc3548_alphabet
from ..util.deferredutil import async_to_deferred
from allmydata.interfaces import BadWriteEnablerError


# Until we figure out Nix (https://tahoe-lafs.org/trac/tahoe-lafs/ticket/3963),
# need to support old pycddl which can only take bytes:
from distutils.version import LooseVersion

try:
    PYCDDL_BYTES_ONLY = LooseVersion(get_package_version("pycddl")) < LooseVersion(
        "0.4"
    )
except PackageNotFoundError:
    # This can happen when building PyInstaller distribution. We'll just assume
    # you installed a modern pycddl, cause why wouldn't you?
    PYCDDL_BYTES_ONLY = False


class ClientSecretsException(Exception):
    """The client did not send the appropriate secrets."""


def _extract_secrets(
    header_values, required_secrets
):  # type: (List[str], Set[Secrets]) -> Dict[Secrets, bytes]
    """
    Given list of values of ``X-Tahoe-Authorization`` headers, and required
    secrets, return dictionary mapping secrets to decoded values.

    If too few secrets were given, or too many, a ``ClientSecretsException`` is
    raised.
    """
    string_key_to_enum = {e.value: e for e in Secrets}
    result = {}
    try:
        for header_value in header_values:
            string_key, string_value = header_value.strip().split(" ", 1)
            key = string_key_to_enum[string_key]
            value = b64decode(string_value)
            if key in (Secrets.LEASE_CANCEL, Secrets.LEASE_RENEW) and len(value) != 32:
                raise ClientSecretsException("Lease secrets must be 32 bytes long")
            result[key] = value
    except (ValueError, KeyError):
        raise ClientSecretsException("Bad header value(s): {}".format(header_values))
    if result.keys() != required_secrets:
        raise ClientSecretsException(
            "Expected {} secrets, got {}".format(required_secrets, result.keys())
        )
    return result


def _authorization_decorator(required_secrets):
    """
    Check the ``Authorization`` header, and extract ``X-Tahoe-Authorization``
    headers and pass them in.
    """

    def decorator(f):
        @wraps(f)
        def route(self, request, *args, **kwargs):
            if not timing_safe_compare(
                request.requestHeaders.getRawHeaders("Authorization", [""])[0].encode(
                    "utf-8"
                ),
                swissnum_auth_header(self._swissnum),
            ):
                request.setResponseCode(http.UNAUTHORIZED)
                return b""
            authorization = request.requestHeaders.getRawHeaders(
                "X-Tahoe-Authorization", []
            )
            try:
                secrets = _extract_secrets(authorization, required_secrets)
            except ClientSecretsException:
                request.setResponseCode(http.BAD_REQUEST)
                return b"Missing required secrets"
            return f(self, request, secrets, *args, **kwargs)

        return route

    return decorator


def _authorized_route(app, required_secrets, *route_args, **route_kwargs):
    """
    Like Klein's @route, but with additional support for checking the
    ``Authorization`` header as well as ``X-Tahoe-Authorization`` headers.  The
    latter will get passed in as second argument to wrapped functions, a
    dictionary mapping a ``Secret`` value to the uploaded secret.

    :param required_secrets: Set of required ``Secret`` types.
    """

    def decorator(f):
        @app.route(*route_args, **route_kwargs)
        @_authorization_decorator(required_secrets)
        @wraps(f)
        def handle_route(*args, **kwargs):
            return f(*args, **kwargs)

        return handle_route

    return decorator


@define
class StorageIndexUploads(object):
    """
    In-progress upload to storage index.
    """

    # Map share number to BucketWriter
    shares: dict[int, BucketWriter] = Factory(dict)

    # Map share number to the upload secret (different shares might have
    # different upload secrets).
    upload_secrets: dict[int, bytes] = Factory(dict)


@define
class UploadsInProgress(object):
    """
    Keep track of uploads for storage indexes.
    """

    # Map storage index to corresponding uploads-in-progress
    _uploads: dict[bytes, StorageIndexUploads] = Factory(dict)

    # Map BucketWriter to (storage index, share number)
    _bucketwriters: dict[BucketWriter, Tuple[bytes, int]] = Factory(dict)

    def add_write_bucket(
        self,
        storage_index: bytes,
        share_number: int,
        upload_secret: bytes,
        bucket: BucketWriter,
    ):
        """Add a new ``BucketWriter`` to be tracked."""
        si_uploads = self._uploads.setdefault(storage_index, StorageIndexUploads())
        si_uploads.shares[share_number] = bucket
        si_uploads.upload_secrets[share_number] = upload_secret
        self._bucketwriters[bucket] = (storage_index, share_number)

    def get_write_bucket(
        self, storage_index: bytes, share_number: int, upload_secret: bytes
    ) -> BucketWriter:
        """Get the given in-progress immutable share upload."""
        self.validate_upload_secret(storage_index, share_number, upload_secret)
        try:
            return self._uploads[storage_index].shares[share_number]
        except (KeyError, IndexError):
            raise _HTTPError(http.NOT_FOUND)

    def remove_write_bucket(self, bucket: BucketWriter):
        """Stop tracking the given ``BucketWriter``."""
        try:
            storage_index, share_number = self._bucketwriters.pop(bucket)
        except KeyError:
            # This is probably a BucketWriter created by Foolscap, so just
            # ignore it.
            return
        uploads_index = self._uploads[storage_index]
        uploads_index.shares.pop(share_number)
        uploads_index.upload_secrets.pop(share_number)
        if not uploads_index.shares:
            self._uploads.pop(storage_index)

    def validate_upload_secret(
        self, storage_index: bytes, share_number: int, upload_secret: bytes
    ):
        """
        Raise an unauthorized-HTTP-response exception if the given
        storage_index+share_number have a different upload secret than the
        given one.

        If the given upload doesn't exist at all, nothing happens.
        """
        if storage_index in self._uploads:
            in_progress = self._uploads[storage_index]
            # For pre-existing upload, make sure password matches.
            if share_number in in_progress.upload_secrets and not timing_safe_compare(
                in_progress.upload_secrets[share_number], upload_secret
            ):
                raise _HTTPError(http.UNAUTHORIZED)


class StorageIndexConverter(BaseConverter):
    """Parser/validator for storage index URL path segments."""

    regex = "[" + str(rfc3548_alphabet, "ascii") + "]{26}"

    def to_python(self, value):
        try:
            return si_a2b(value.encode("ascii"))
        except (AssertionError, binascii.Error, ValueError):
            raise ValidationError("Invalid storage index")


class _HTTPError(Exception):
    """
    Raise from ``HTTPServer`` endpoint to return the given HTTP response code.
    """

    def __init__(self, code: int):
        self.code = code


# CDDL schemas.
#
# Tags are of the form #6.nnn, where the number is documented at
# https://www.iana.org/assignments/cbor-tags/cbor-tags.xhtml. Notably, #6.258
# indicates a set.
#
# Somewhat arbitrary limits are set to reduce e.g. number of shares, number of
# vectors, etc.. These may need to be iterated on in future revisions of the
# code.
_SCHEMAS = {
    "allocate_buckets": Schema(
        """
    request = {
      share-numbers: #6.258([0*256 uint])
      allocated-size: uint
    }
    """
    ),
    "advise_corrupt_share": Schema(
        """
    request = {
      reason: tstr
    }
    """
    ),
    "mutable_read_test_write": Schema(
        """
        request = {
            "test-write-vectors": {
                0*256 share_number : {
                    "test": [0*30 {"offset": uint, "size": uint, "specimen": bstr}]
                    "write": [* {"offset": uint, "data": bstr}]
                    "new-length": uint / null
                }
            }
            "read-vector": [0*30 {"offset": uint, "size": uint}]
        }
        share_number = uint
        """
    ),
}


# Callable that takes offset and length, returns the data at that range.
ReadData = Callable[[int, int], bytes]


@implementer(IPullProducer)
@define
class _ReadAllProducer:
    """
    Producer that calls a read function repeatedly to read all the data, and
    writes to a request.
    """

    request: Request
    read_data: ReadData
    result: Deferred = Factory(Deferred)
    start: int = field(default=0)

    @classmethod
    def produce_to(cls, request: Request, read_data: ReadData) -> Deferred:
        """
        Create and register the producer, returning ``Deferred`` that should be
        returned from a HTTP server endpoint.
        """
        producer = cls(request, read_data)
        request.registerProducer(producer, False)
        return producer.result

    def resumeProducing(self):
        data = self.read_data(self.start, 65536)
        if not data:
            self.request.unregisterProducer()
            d = self.result
            del self.result
            d.callback(b"")
            return
        self.request.write(data)
        self.start += len(data)

    def pauseProducing(self):
        pass

    def stopProducing(self):
        pass


@implementer(IPullProducer)
@define
class _ReadRangeProducer:
    """
    Producer that calls a read function to read a range of data, and writes to
    a request.
    """

    request: Request
    read_data: ReadData
    result: Deferred
    start: int
    remaining: int

    def resumeProducing(self):
        to_read = min(self.remaining, 65536)
        data = self.read_data(self.start, to_read)
        assert len(data) <= to_read

        if not data and self.remaining > 0:
            d, self.result = self.result, None
            d.errback(
                ValueError(
                    f"Should be {self.remaining} bytes left, but we got an empty read"
                )
            )
            self.stopProducing()
            return

        if len(data) > self.remaining:
            d, self.result = self.result, None
            d.errback(
                ValueError(
                    f"Should be {self.remaining} bytes left, but we got more than that ({len(data)})!"
                )
            )
            self.stopProducing()
            return

        self.start += len(data)
        self.remaining -= len(data)
        assert self.remaining >= 0

        self.request.write(data)

        if self.remaining == 0:
            self.stopProducing()

    def pauseProducing(self):
        pass

    def stopProducing(self):
        if self.request is not None:
            self.request.unregisterProducer()
            self.request = None
        if self.result is not None:
            d = self.result
            self.result = None
            d.callback(b"")


def read_range(
    request: Request, read_data: ReadData, share_length: int
) -> Union[Deferred, bytes]:
    """
    Read an optional ``Range`` header, reads data appropriately via the given
    callable, writes the data to the request.

    Only parses a subset of ``Range`` headers that we support: must be set,
    bytes only, only a single range, the end must be explicitly specified.
    Raises a ``_HTTPError(http.REQUESTED_RANGE_NOT_SATISFIABLE)`` if parsing is
    not possible or the header isn't set.

    Takes a function that will do the actual reading given the start offset and
    a length to read.

    The resulting data is written to the request.
    """

    def read_data_with_error_handling(offset: int, length: int) -> bytes:
        try:
            return read_data(offset, length)
        except _HTTPError as e:
            request.setResponseCode(e.code)
            # Empty read means we're done.
            return b""

    if request.getHeader("range") is None:
        return _ReadAllProducer.produce_to(request, read_data_with_error_handling)

    range_header = parse_range_header(request.getHeader("range"))
    if (
        range_header is None  # failed to parse
        or range_header.units != "bytes"
        or len(range_header.ranges) > 1  # more than one range
        or range_header.ranges[0][1] is None  # range without end
    ):
        raise _HTTPError(http.REQUESTED_RANGE_NOT_SATISFIABLE)

    offset, end = range_header.ranges[0]
    # If we're being ask to read beyond the length of the share, just read
    # less:
    end = min(end, share_length)
    if offset >= end:
        # Basically we'd need to return an empty body. However, the
        # Content-Range header can't actually represent empty lengths... so
        # (mis)use 204 response code to indicate that.
        raise _HTTPError(http.NO_CONTENT)

    request.setResponseCode(http.PARTIAL_CONTENT)

    # Actual conversion from Python's exclusive ranges to inclusive ranges is
    # handled by werkzeug.
    request.setHeader(
        "content-range",
        ContentRange("bytes", offset, end).to_header(),
    )

    d = Deferred()
    request.registerProducer(
        _ReadRangeProducer(
            request, read_data_with_error_handling, d, offset, end - offset
        ),
        False,
    )
    return d


class HTTPServer(object):
    """
    A HTTP interface to the storage server.
    """

    _app = Klein()
    _app.url_map.converters["storage_index"] = StorageIndexConverter

    @_app.handle_errors(_HTTPError)
    def _http_error(self, request, failure):
        """Handle ``_HTTPError`` exceptions."""
        request.setResponseCode(failure.value.code)
        return b""

    @_app.handle_errors(CDDLValidationError)
    def _cddl_validation_error(self, request, failure):
        """Handle CDDL validation errors."""
        request.setResponseCode(http.BAD_REQUEST)
        return str(failure.value).encode("utf-8")

    def __init__(
        self, storage_server, swissnum
    ):  # type: (StorageServer, bytes) -> None
        self._storage_server = storage_server
        self._swissnum = swissnum
        # Maps storage index to StorageIndexUploads:
        self._uploads = UploadsInProgress()

        # When an upload finishes successfully, gets aborted, or times out,
        # make sure it gets removed from our tracking datastructure:
        self._storage_server.register_bucket_writer_close_handler(
            self._uploads.remove_write_bucket
        )

    def get_resource(self):
        """Return twisted.web ``Resource`` for this object."""
        return self._app.resource()

    def _send_encoded(self, request, data):
        """
        Return encoded data suitable for writing as the HTTP body response, by
        default using CBOR.

        Also sets the appropriate ``Content-Type`` header on the response.
        """
        accept_headers = request.requestHeaders.getRawHeaders("accept") or [
            CBOR_MIME_TYPE
        ]
        accept = parse_accept_header(accept_headers[0])
        if accept.best == CBOR_MIME_TYPE:
            request.setHeader("Content-Type", CBOR_MIME_TYPE)
            f = TemporaryFile()
            cbor2.dump(data, f)

            def read_data(offset: int, length: int) -> bytes:
                f.seek(offset)
                return f.read(length)

            return _ReadAllProducer.produce_to(request, read_data)
        else:
            # TODO Might want to optionally send JSON someday:
            # https://tahoe-lafs.org/trac/tahoe-lafs/ticket/3861
            raise _HTTPError(http.NOT_ACCEPTABLE)

<<<<<<< HEAD
    async def _read_encoded(
=======
    def _read_encoded(
>>>>>>> 8735845a
        self, request, schema: Schema, max_size: int = 1024 * 1024
    ) -> Any:
        """
        Read encoded request body data, decoding it with CBOR by default.

        Somewhat arbitrarily, limit body size to 1MiB by default.
        """
        content_type = get_content_type(request.requestHeaders)
        if content_type != CBOR_MIME_TYPE:
            raise _HTTPError(http.UNSUPPORTED_MEDIA_TYPE)

        # Make sure it's not too large:
        request.content.seek(SEEK_END, 0)
<<<<<<< HEAD
        size = request.content.tell()
        if size > max_size:
=======
        if request.content.tell() > max_size:
>>>>>>> 8735845a
            raise _HTTPError(http.REQUEST_ENTITY_TOO_LARGE)
        request.content.seek(SEEK_SET, 0)

        # We don't want to load the whole message into memory, cause it might
        # be quite large. The CDDL validator takes a read-only bytes-like
        # thing. Luckily, for large request bodies twisted.web will buffer the
        # data in a file, so we can use mmap() to get a memory view. The CDDL
        # validator will not make a copy, so it won't increase memory usage
        # beyond that.
        try:
            fd = request.content.fileno()
        except (ValueError, OSError):
            fd = -1
<<<<<<< HEAD
        if fd > 0:
=======
        if fd >= 0 and not PYCDDL_BYTES_ONLY:
>>>>>>> 8735845a
            # It's a file, so we can use mmap() to save memory.
            message = mmap.mmap(fd, 0, access=mmap.ACCESS_READ)
        else:
            message = request.content.read()
<<<<<<< HEAD

        # Pycddl will release the GIL when validating larger documents, so
        # let's take advantage of multiple CPUs:
        if size > 10_000:
            await deferToThread(reactor, schema.validate_cbor(message))
        else:
            schema.validate_cbor(message)
=======
        schema.validate_cbor(message)
>>>>>>> 8735845a

        # The CBOR parser will allocate more memory, but at least we can feed
        # it the file-like object, so that if it's large it won't be make two
        # copies.
        request.content.seek(SEEK_SET, 0)
<<<<<<< HEAD
        # Typically deserialization to Python will not release the GIL, and
        # indeed as of Jan 2023 cbor2 didn't have any code to release the GIL
        # in the decode path. As such, running it in a different thread has no benefit.
=======
>>>>>>> 8735845a
        return cbor2.load(request.content)

    ##### Generic APIs #####

    @_authorized_route(_app, set(), "/storage/v1/version", methods=["GET"])
    def version(self, request, authorization):
        """Return version information."""
        return self._send_encoded(request, self._storage_server.get_version())

    ##### Immutable APIs #####

    @_authorized_route(
        _app,
        {Secrets.LEASE_RENEW, Secrets.LEASE_CANCEL, Secrets.UPLOAD},
        "/storage/v1/immutable/<storage_index:storage_index>",
        methods=["POST"],
    )
    @async_to_deferred
    async def allocate_buckets(self, request, authorization, storage_index):
        """Allocate buckets."""
        upload_secret = authorization[Secrets.UPLOAD]
        info = await self._read_encoded(request, _SCHEMAS["allocate_buckets"])

        # We do NOT validate the upload secret for existing bucket uploads.
        # Another upload may be happening in parallel, with a different upload
        # key. That's fine! If a client tries to _write_ to that upload, they
        # need to have an upload key. That does mean we leak the existence of
        # these parallel uploads, but if you know storage index you can
        # download them once upload finishes, so it's not a big deal to leak
        # that information.

        already_got, sharenum_to_bucket = self._storage_server.allocate_buckets(
            storage_index,
            renew_secret=authorization[Secrets.LEASE_RENEW],
            cancel_secret=authorization[Secrets.LEASE_CANCEL],
            sharenums=info["share-numbers"],
            allocated_size=info["allocated-size"],
        )
        for share_number, bucket in sharenum_to_bucket.items():
            self._uploads.add_write_bucket(
                storage_index, share_number, upload_secret, bucket
            )

        return self._send_encoded(
            request,
            {"already-have": set(already_got), "allocated": set(sharenum_to_bucket)},
        )

    @_authorized_route(
        _app,
        {Secrets.UPLOAD},
        "/storage/v1/immutable/<storage_index:storage_index>/<int(signed=False):share_number>/abort",
        methods=["PUT"],
    )
    def abort_share_upload(self, request, authorization, storage_index, share_number):
        """Abort an in-progress immutable share upload."""
        try:
            bucket = self._uploads.get_write_bucket(
                storage_index, share_number, authorization[Secrets.UPLOAD]
            )
        except _HTTPError as e:
            if e.code == http.NOT_FOUND:
                # It may be we've already uploaded this, in which case error
                # should be method not allowed (405).
                try:
                    self._storage_server.get_buckets(storage_index)[share_number]
                except KeyError:
                    pass
                else:
                    # Already uploaded, so we can't abort.
                    raise _HTTPError(http.NOT_ALLOWED)
            raise

        # Abort the upload; this should close it which will eventually result
        # in self._uploads.remove_write_bucket() being called.
        bucket.abort()

        return b""

    @_authorized_route(
        _app,
        {Secrets.UPLOAD},
        "/storage/v1/immutable/<storage_index:storage_index>/<int(signed=False):share_number>",
        methods=["PATCH"],
    )
    def write_share_data(self, request, authorization, storage_index, share_number):
        """Write data to an in-progress immutable upload."""
        content_range = parse_content_range_header(request.getHeader("content-range"))
        if content_range is None or content_range.units != "bytes":
            request.setResponseCode(http.REQUESTED_RANGE_NOT_SATISFIABLE)
            return b""

        bucket = self._uploads.get_write_bucket(
            storage_index, share_number, authorization[Secrets.UPLOAD]
        )
        offset = content_range.start
        remaining = content_range.stop - content_range.start
        finished = False

        while remaining > 0:
            data = request.content.read(min(remaining, 65536))
            assert data, "uploaded data length doesn't match range"

            try:
                finished = bucket.write(offset, data)
            except ConflictingWriteError:
                request.setResponseCode(http.CONFLICT)
                return b""
            remaining -= len(data)
            offset += len(data)

        if finished:
            bucket.close()
            request.setResponseCode(http.CREATED)
        else:
            request.setResponseCode(http.OK)

        required = []
        for start, end, _ in bucket.required_ranges().ranges():
            required.append({"begin": start, "end": end})
        return self._send_encoded(request, {"required": required})

    @_authorized_route(
        _app,
        set(),
        "/storage/v1/immutable/<storage_index:storage_index>/shares",
        methods=["GET"],
    )
    def list_shares(self, request, authorization, storage_index):
        """
        List shares for the given storage index.
        """
        share_numbers = set(self._storage_server.get_buckets(storage_index).keys())
        return self._send_encoded(request, share_numbers)

    @_authorized_route(
        _app,
        set(),
        "/storage/v1/immutable/<storage_index:storage_index>/<int(signed=False):share_number>",
        methods=["GET"],
    )
    def read_share_chunk(self, request, authorization, storage_index, share_number):
        """Read a chunk for an already uploaded immutable."""
        try:
            bucket = self._storage_server.get_buckets(storage_index)[share_number]
        except KeyError:
            request.setResponseCode(http.NOT_FOUND)
            return b""

        return read_range(request, bucket.read, bucket.get_length())

    @_authorized_route(
        _app,
        {Secrets.LEASE_RENEW, Secrets.LEASE_CANCEL},
        "/storage/v1/lease/<storage_index:storage_index>",
        methods=["PUT"],
    )
    def add_or_renew_lease(self, request, authorization, storage_index):
        """Update the lease for an immutable or mutable share."""
        if not list(self._storage_server.get_shares(storage_index)):
            raise _HTTPError(http.NOT_FOUND)

        # Checking of the renewal secret is done by the backend.
        self._storage_server.add_lease(
            storage_index,
            authorization[Secrets.LEASE_RENEW],
            authorization[Secrets.LEASE_CANCEL],
        )

        request.setResponseCode(http.NO_CONTENT)
        return b""

    @_authorized_route(
        _app,
        set(),
        "/storage/v1/immutable/<storage_index:storage_index>/<int(signed=False):share_number>/corrupt",
        methods=["POST"],
    )
    @async_to_deferred
    async def advise_corrupt_share_immutable(
        self, request, authorization, storage_index, share_number
    ):
        """Indicate that given share is corrupt, with a text reason."""
        try:
            bucket = self._storage_server.get_buckets(storage_index)[share_number]
        except KeyError:
            raise _HTTPError(http.NOT_FOUND)

        info = await self._read_encoded(request, _SCHEMAS["advise_corrupt_share"])
        bucket.advise_corrupt_share(info["reason"].encode("utf-8"))
        return b""

    ##### Mutable APIs #####

    @_authorized_route(
        _app,
        {Secrets.LEASE_RENEW, Secrets.LEASE_CANCEL, Secrets.WRITE_ENABLER},
        "/storage/v1/mutable/<storage_index:storage_index>/read-test-write",
        methods=["POST"],
    )
    @async_to_deferred
    async def mutable_read_test_write(self, request, authorization, storage_index):
        """Read/test/write combined operation for mutables."""
<<<<<<< HEAD
        rtw_request = await self._read_encoded(
=======
        rtw_request = self._read_encoded(
>>>>>>> 8735845a
            request, _SCHEMAS["mutable_read_test_write"], max_size=2**48
        )
        secrets = (
            authorization[Secrets.WRITE_ENABLER],
            authorization[Secrets.LEASE_RENEW],
            authorization[Secrets.LEASE_CANCEL],
        )
        try:
            success, read_data = self._storage_server.slot_testv_and_readv_and_writev(
                storage_index,
                secrets,
                {
                    k: (
                        [
                            (d["offset"], d["size"], b"eq", d["specimen"])
                            for d in v["test"]
                        ],
                        [(d["offset"], d["data"]) for d in v["write"]],
                        v["new-length"],
                    )
                    for (k, v) in rtw_request["test-write-vectors"].items()
                },
                [(d["offset"], d["size"]) for d in rtw_request["read-vector"]],
            )
        except BadWriteEnablerError:
            raise _HTTPError(http.UNAUTHORIZED)
        return self._send_encoded(request, {"success": success, "data": read_data})

    @_authorized_route(
        _app,
        set(),
        "/storage/v1/mutable/<storage_index:storage_index>/<int(signed=False):share_number>",
        methods=["GET"],
    )
    def read_mutable_chunk(self, request, authorization, storage_index, share_number):
        """Read a chunk from a mutable."""

        try:
            share_length = self._storage_server.get_mutable_share_length(
                storage_index, share_number
            )
        except KeyError:
            raise _HTTPError(http.NOT_FOUND)

        def read_data(offset, length):
            try:
                return self._storage_server.slot_readv(
                    storage_index, [share_number], [(offset, length)]
                )[share_number][0]
            except KeyError:
                raise _HTTPError(http.NOT_FOUND)

        return read_range(request, read_data, share_length)

    @_authorized_route(
        _app,
        set(),
        "/storage/v1/mutable/<storage_index:storage_index>/shares",
        methods=["GET"],
    )
    def enumerate_mutable_shares(self, request, authorization, storage_index):
        """List mutable shares for a storage index."""
        shares = self._storage_server.enumerate_mutable_shares(storage_index)
        return self._send_encoded(request, shares)

    @_authorized_route(
        _app,
        set(),
        "/storage/v1/mutable/<storage_index:storage_index>/<int(signed=False):share_number>/corrupt",
        methods=["POST"],
    )
    @async_to_deferred
    async def advise_corrupt_share_mutable(
        self, request, authorization, storage_index, share_number
    ):
        """Indicate that given share is corrupt, with a text reason."""
        if share_number not in {
            shnum for (shnum, _) in self._storage_server.get_shares(storage_index)
        }:
            raise _HTTPError(http.NOT_FOUND)

        info = await self._read_encoded(request, _SCHEMAS["advise_corrupt_share"])
        self._storage_server.advise_corrupt_share(
            b"mutable", storage_index, share_number, info["reason"].encode("utf-8")
        )
        return b""


@implementer(IStreamServerEndpoint)
@define
class _TLSEndpointWrapper(object):
    """
    Wrap an existing endpoint with the server-side storage TLS policy.  This is
    useful because not all Tahoe-LAFS endpoints might be plain TCP+TLS, for
    example there's Tor and i2p.
    """

    endpoint: IStreamServerEndpoint
    context_factory: CertificateOptions

    @classmethod
    def from_paths(
        cls, endpoint, private_key_path: FilePath, cert_path: FilePath
    ) -> "_TLSEndpointWrapper":
        """
        Create an endpoint with the given private key and certificate paths on
        the filesystem.
        """
        certificate = Certificate.loadPEM(cert_path.getContent()).original
        private_key = PrivateCertificate.loadPEM(
            cert_path.getContent() + b"\n" + private_key_path.getContent()
        ).privateKey.original
        certificate_options = CertificateOptions(
            privateKey=private_key, certificate=certificate
        )
        return cls(endpoint=endpoint, context_factory=certificate_options)

    def listen(self, factory):
        return self.endpoint.listen(
            TLSMemoryBIOFactory(self.context_factory, False, factory)
        )


def build_nurl(
    hostname: str, port: int, swissnum: str, certificate: CryptoCertificate
) -> DecodedURL:
    """
    Construct a HTTPS NURL, given the hostname, port, server swissnum, and x509
    certificate for the server.  Clients can then connect to the server using
    this NURL.
    """
    return DecodedURL().replace(
        fragment="v=1",  # how we know this NURL is HTTP-based (i.e. not Foolscap)
        host=hostname,
        port=port,
        path=(swissnum,),
        userinfo=(
            str(
                get_spki_hash(certificate),
                "ascii",
            ),
        ),
        scheme="pb",
    )


def listen_tls(
    server: HTTPServer,
    hostname: str,
    endpoint: IStreamServerEndpoint,
    private_key_path: FilePath,
    cert_path: FilePath,
) -> Deferred[Tuple[DecodedURL, IListeningPort]]:
    """
    Start a HTTPS storage server on the given port, return the NURL and the
    listening port.

    The hostname is the external IP or hostname clients will connect to, used
    to constrtuct the NURL; it does not modify what interfaces the server
    listens on.

    This will likely need to be updated eventually to handle Tor/i2p.
    """
    endpoint = _TLSEndpointWrapper.from_paths(endpoint, private_key_path, cert_path)

    def get_nurl(listening_port: IListeningPort) -> DecodedURL:
        address = cast(Union[IPv4Address, IPv6Address], listening_port.getHost())
        return build_nurl(
            hostname,
            address.port,
            str(server._swissnum, "ascii"),
            load_pem_x509_certificate(cert_path.getContent()),
        )

    return endpoint.listen(Site(server.get_resource())).addCallback(
        lambda listening_port: (get_nurl(listening_port), listening_port)
    )<|MERGE_RESOLUTION|>--- conflicted
+++ resolved
@@ -11,10 +11,7 @@
 from tempfile import TemporaryFile
 from os import SEEK_END, SEEK_SET
 import mmap
-<<<<<<< HEAD
-=======
 from importlib.metadata import version as get_package_version, PackageNotFoundError
->>>>>>> 8735845a
 
 from cryptography.x509 import Certificate as CryptoCertificate
 from zope.interface import implementer
@@ -550,11 +547,7 @@
             # https://tahoe-lafs.org/trac/tahoe-lafs/ticket/3861
             raise _HTTPError(http.NOT_ACCEPTABLE)
 
-<<<<<<< HEAD
     async def _read_encoded(
-=======
-    def _read_encoded(
->>>>>>> 8735845a
         self, request, schema: Schema, max_size: int = 1024 * 1024
     ) -> Any:
         """
@@ -568,12 +561,8 @@
 
         # Make sure it's not too large:
         request.content.seek(SEEK_END, 0)
-<<<<<<< HEAD
         size = request.content.tell()
         if size > max_size:
-=======
-        if request.content.tell() > max_size:
->>>>>>> 8735845a
             raise _HTTPError(http.REQUEST_ENTITY_TOO_LARGE)
         request.content.seek(SEEK_SET, 0)
 
@@ -587,16 +576,11 @@
             fd = request.content.fileno()
         except (ValueError, OSError):
             fd = -1
-<<<<<<< HEAD
-        if fd > 0:
-=======
         if fd >= 0 and not PYCDDL_BYTES_ONLY:
->>>>>>> 8735845a
             # It's a file, so we can use mmap() to save memory.
             message = mmap.mmap(fd, 0, access=mmap.ACCESS_READ)
         else:
             message = request.content.read()
-<<<<<<< HEAD
 
         # Pycddl will release the GIL when validating larger documents, so
         # let's take advantage of multiple CPUs:
@@ -604,20 +588,14 @@
             await deferToThread(reactor, schema.validate_cbor(message))
         else:
             schema.validate_cbor(message)
-=======
-        schema.validate_cbor(message)
->>>>>>> 8735845a
 
         # The CBOR parser will allocate more memory, but at least we can feed
         # it the file-like object, so that if it's large it won't be make two
         # copies.
         request.content.seek(SEEK_SET, 0)
-<<<<<<< HEAD
         # Typically deserialization to Python will not release the GIL, and
         # indeed as of Jan 2023 cbor2 didn't have any code to release the GIL
         # in the decode path. As such, running it in a different thread has no benefit.
-=======
->>>>>>> 8735845a
         return cbor2.load(request.content)
 
     ##### Generic APIs #####
@@ -821,11 +799,7 @@
     @async_to_deferred
     async def mutable_read_test_write(self, request, authorization, storage_index):
         """Read/test/write combined operation for mutables."""
-<<<<<<< HEAD
         rtw_request = await self._read_encoded(
-=======
-        rtw_request = self._read_encoded(
->>>>>>> 8735845a
             request, _SCHEMAS["mutable_read_test_write"], max_size=2**48
         )
         secrets = (
