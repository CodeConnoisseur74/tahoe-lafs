--- conflicted
+++ resolved
@@ -187,11 +187,7 @@
         if self.bad_shares:
             report.append("Corrupt Shares:")
             summary.append("Corrupt Shares:")
-<<<<<<< HEAD
-        for (server, shnum, f) in self.bad_shares:
-=======
         for (server, shnum, f) in sorted(self.bad_shares, key=id):
->>>>>>> c768e0f6
             serverid = server.get_serverid()
             locator = (server, self._storage_index, shnum)
             corrupt_share_locators.append(locator)
