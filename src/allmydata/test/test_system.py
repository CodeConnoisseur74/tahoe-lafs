--- conflicted
+++ resolved
@@ -12,7 +12,7 @@
     from future.builtins import filter, map, zip, ascii, chr, hex, input, next, oct, open, pow, round, super, dict, list, object, range, max, min, str  # noqa: F401
 
 from past.builtins import chr as byteschr, long
-from six import ensure_text, ensure_str
+from six import ensure_text, ensure_str, ensure_binary
 
 import os, re, sys, time, json
 from functools import partial
@@ -63,10 +63,18 @@
 # TODO: move this to common or common_util
 from allmydata.test.test_runner import RunBinTahoeMixin
 from . import common_util as testutil
-from .common_util import run_cli
+from .common_util import run_cli_bytes
 from ..scripts.common import (
     write_introducer,
 )
+
+def run_cli(*args, **kwargs):
+    """
+    Backwards compatible version so we don't have to change all the tests.
+    """
+    return run_cli_bytes(*(ensure_binary(a) for a in args), **kwargs)
+
+
 
 LARGE_DATA = b"""
 This is some data to publish to the remote grid.., which needs to be large
@@ -746,32 +754,6 @@
         self.add_service(self.introducer)
         self.introweb_url = self._get_introducer_web()
         yield self._set_up_client_nodes()
-<<<<<<< HEAD
-        if use_stats_gatherer:
-            yield self._grab_stats()
-
-    def _set_up_stats_gatherer(self):
-        statsdir = self.getdir("stats_gatherer")
-        fileutil.make_dirs(statsdir)
-
-        location_hint, port_endpoint = self.port_assigner.assign(reactor)
-        fileutil.write(os.path.join(statsdir, "location"), location_hint)
-        fileutil.write(os.path.join(statsdir, "port"), port_endpoint)
-        self.stats_gatherer_svc = StatsGathererService(statsdir)
-        self.stats_gatherer = self.stats_gatherer_svc.stats_gatherer
-        self.stats_gatherer_svc.setServiceParent(self.sparent)
-
-        d = fireEventually()
-        sgf = os.path.join(statsdir, 'stats_gatherer.furl')
-        def check_for_furl():
-            return os.path.exists(sgf)
-        d.addCallback(lambda junk: self.poll(check_for_furl, timeout=30))
-        def get_furl(junk):
-            self.stats_gatherer_furl = open(sgf, 'rb').read().strip()
-        d.addCallback(get_furl)
-        return d
-=======
->>>>>>> e59a922b
 
     @inlineCallbacks
     def _set_up_client_nodes(self):
@@ -1301,33 +1283,11 @@
         d.addCallback(_upload_resumable)
 
         def _grab_stats(ignored):
-<<<<<<< HEAD
-            # the StatsProvider doesn't normally publish a FURL:
-            # instead it passes a live reference to the StatsGatherer
-            # (if and when it connects). To exercise the remote stats
-            # interface, we manually publish client0's StatsProvider
-            # and use client1 to query it.
-            sp = self.clients[0].stats_provider
-            sp_furl = self.clients[0].tub.registerReference(sp)
-            d = self.clients[1].tub.getReference(sp_furl)
-            d.addCallback(lambda sp_rref: sp_rref.callRemote("get_stats"))
-            def _got_stats(stats):
-                #print("STATS")
-                #from pprint import pprint
-                #pprint(stats)
-                s = stats[b"stats"]
-                self.failUnlessEqual(s[b"storage_server.accepting_immutable_shares"], 1)
-                c = stats[b"counters"]
-                self.failUnless(b"storage_server.allocate" in c)
-            d.addCallback(_got_stats)
-            return d
-=======
             stats = self.clients[0].stats_provider.get_stats()
             s = stats["stats"]
             self.failUnlessEqual(s["storage_server.accepting_immutable_shares"], 1)
             c = stats["counters"]
             self.failUnless("storage_server.allocate" in c)
->>>>>>> e59a922b
         d.addCallback(_grab_stats)
 
         return d
