"""
Ported to Python 3.
"""
from __future__ import print_function
from __future__ import absolute_import
from __future__ import division
from __future__ import unicode_literals

from future.utils import PY2
if PY2:
    # Don't import bytes since it causes issues on (so far unported) modules on Python 2.
    from future.builtins import filter, map, zip, ascii, chr, hex, input, next, oct, open, pow, round, super, dict, list, object, range, max, min, str  # noqa: F401

from past.builtins import chr as byteschr, long
from six import ensure_text

import os, re, sys, time, json

from bs4 import BeautifulSoup

from twisted.trial import unittest
from twisted.internet import defer

from allmydata import uri
from allmydata.storage.mutable import MutableShareFile
from allmydata.storage.immutable import ShareFile
from allmydata.storage.server import si_a2b
from allmydata.immutable import offloaded, upload
from allmydata.immutable.literal import LiteralFileNode
from allmydata.immutable.filenode import ImmutableFileNode
from allmydata.util import idlib, mathutil
from allmydata.util import log, base32
from allmydata.util.encodingutil import quote_output, unicode_to_argv
from allmydata.util.fileutil import abspath_expanduser_unicode
from allmydata.util.consumer import MemoryConsumer, download_to_data
from allmydata.interfaces import IDirectoryNode, IFileNode, \
     NoSuchChildError, NoSharesError, SDMF_VERSION, MDMF_VERSION
from allmydata.monitor import Monitor
from allmydata.mutable.common import NotWriteableError
from allmydata.mutable import layout as mutable_layout
from allmydata.mutable.publish import MutableData

from foolscap.api import DeadReferenceError, fireEventually
from twisted.python.failure import Failure
from twisted.internet.utils import (
    getProcessOutputAndValue,
)

from .common_web import do_http as do_http_bytes, Error
from .web.common import (
    assert_soup_has_tag_with_attributes
)
from .common_system import SystemTestMixin
from .common_util import run_cli_unicode


class RunBinTahoeMixin(object):
    def run_bintahoe(self, args, stdin=None, python_options=[], env=None):
        # test_runner.run_bintahoe has better unicode support but doesn't
        # support env yet and is also synchronous.  If we could get rid of
        # this in favor of that, though, it would probably be an improvement.
        command = sys.executable
        argv = python_options + ["-b", "-m", "allmydata.scripts.runner"] + args

        if env is None:
            env = os.environ

        d = getProcessOutputAndValue(command, argv, env, stdinBytes=stdin)
        def fix_signal(result):
            # Mirror subprocess.Popen.returncode structure
            (out, err, signal) = result
            return (out, err, -signal)
        d.addErrback(fix_signal)
        return d


def run_cli(*args, **kwargs):
    """
    Run a Tahoe-LAFS CLI utility, but inline.

    Version of run_cli_unicode() that takes any kind of string, and the
    command-line args inline instead of as verb + list.

    Backwards compatible version so we don't have to change all the tests that
    expected this API.
    """
    nodeargs = [ensure_text(a) for a in kwargs.pop("nodeargs", [])]
    kwargs["nodeargs"] = nodeargs
    return run_cli_unicode(
        ensure_text(args[0]), [ensure_text(a) for a in args[1:]], **kwargs)


def do_http(*args, **kwargs):
    """Wrapper for do_http() that returns Unicode."""
    return do_http_bytes(*args, **kwargs).addCallback(
        lambda b: str(b, "utf-8"))


LARGE_DATA = b"""
This is some data to publish to the remote grid.., which needs to be large
enough to not fit inside a LIT uri.
"""


class CountingDataUploadable(upload.Data):
    bytes_read = 0
    interrupt_after = None
    interrupt_after_d = None

    def read(self, length):
        self.bytes_read += length
        if self.interrupt_after is not None:
            if self.bytes_read > self.interrupt_after:
                self.interrupt_after = None
                self.interrupt_after_d.callback(self)
        return upload.Data.read(self, length)


class SystemTest(SystemTestMixin, RunBinTahoeMixin, unittest.TestCase):
    """Foolscap integration-y tests."""
    FORCE_FOOLSCAP_FOR_STORAGE = True
    timeout = 180

    @property
    def basedir(self):
        return "system/SystemTest/{}-foolscap-{}".format(
            self.id().split(".")[-1], self.FORCE_FOOLSCAP_FOR_STORAGE
        )

    def test_connections(self):
        d = self.set_up_nodes()
        self.extra_node = None
        d.addCallback(lambda res: self.add_extra_node(self.numclients))
        def _check(extra_node):
            self.extra_node = extra_node
            for c in self.clients:
                all_peerids = c.get_storage_broker().get_all_serverids()
                self.failUnlessEqual(len(all_peerids), self.numclients+1)
                sb = c.storage_broker
                permuted_peers = sb.get_servers_for_psi("a")
                self.failUnlessEqual(len(permuted_peers), self.numclients+1)

        d.addCallback(_check)
        def _shutdown_extra_node(res):
            if self.extra_node:
                return self.extra_node.stopService()
            return res
        d.addBoth(_shutdown_extra_node)
        return d
    # test_connections is subsumed by test_upload_and_download, and takes
    # quite a while to run on a slow machine (because of all the TLS
    # connections that must be established). If we ever rework the introducer
    # code to such an extent that we're not sure if it works anymore, we can
    # reinstate this test until it does.
    del test_connections

    def test_upload_and_download_random_key(self):
        return self._test_upload_and_download(convergence=None)

    def test_upload_and_download_convergent(self):
        return self._test_upload_and_download(convergence=b"some convergence string")

    def _test_upload_and_download(self, convergence):
        # we use 4000 bytes of data, which will result in about 400k written
        # to disk among all our simulated nodes
        DATA = b"Some data to upload\n" * 200
        d = self.set_up_nodes()
        def _check_connections(res):
            for c in self.clients:
                c.encoding_params['happy'] = 5
                all_peerids = c.get_storage_broker().get_all_serverids()
                self.failUnlessEqual(len(all_peerids), self.numclients)
                sb = c.storage_broker
                permuted_peers = sb.get_servers_for_psi(b"a")
                self.failUnlessEqual(len(permuted_peers), self.numclients)
        d.addCallback(_check_connections)

        def _do_upload(res):
            log.msg("UPLOADING")
            u = self.clients[0].getServiceNamed("uploader")
            self.uploader = u
            # we crank the max segsize down to 1024b for the duration of this
            # test, so we can exercise multiple segments. It is important
            # that this is not a multiple of the segment size, so that the
            # tail segment is not the same length as the others. This actualy
            # gets rounded up to 1025 to be a multiple of the number of
            # required shares (since we use 25 out of 100 FEC).
            up = upload.Data(DATA, convergence=convergence)
            up.max_segment_size = 1024
            d1 = u.upload(up)
            return d1
        d.addCallback(_do_upload)
        def _upload_done(results):
            theuri = results.get_uri()
            log.msg("upload finished: uri is %r" % (theuri,))
            self.uri = theuri
            assert isinstance(self.uri, bytes), self.uri
            self.cap = uri.from_string(self.uri)
            self.n = self.clients[1].create_node_from_uri(self.uri)
        d.addCallback(_upload_done)

        def _upload_again(res):
            # Upload again. If using convergent encryption then this ought to be
            # short-circuited, however with the way we currently generate URIs
            # (i.e. because they include the roothash), we have to do all of the
            # encoding work, and only get to save on the upload part.
            log.msg("UPLOADING AGAIN")
            up = upload.Data(DATA, convergence=convergence)
            up.max_segment_size = 1024
            return self.uploader.upload(up)
        d.addCallback(_upload_again)

        def _download_to_data(res):
            log.msg("DOWNLOADING")
            return download_to_data(self.n)
        d.addCallback(_download_to_data)
        def _download_to_data_done(data):
            log.msg("download finished")
            self.failUnlessEqual(data, DATA)
        d.addCallback(_download_to_data_done)

        def _test_read(res):
            n = self.clients[1].create_node_from_uri(self.uri)
            d = download_to_data(n)
            def _read_done(data):
                self.failUnlessEqual(data, DATA)
            d.addCallback(_read_done)
            d.addCallback(lambda ign:
                          n.read(MemoryConsumer(), offset=1, size=4))
            def _read_portion_done(mc):
                self.failUnlessEqual(b"".join(mc.chunks), DATA[1:1+4])
            d.addCallback(_read_portion_done)
            d.addCallback(lambda ign:
                          n.read(MemoryConsumer(), offset=2, size=None))
            def _read_tail_done(mc):
                self.failUnlessEqual(b"".join(mc.chunks), DATA[2:])
            d.addCallback(_read_tail_done)
            d.addCallback(lambda ign:
                          n.read(MemoryConsumer(), size=len(DATA)+1000))
            def _read_too_much(mc):
                self.failUnlessEqual(b"".join(mc.chunks), DATA)
            d.addCallback(_read_too_much)

            return d
        d.addCallback(_test_read)

        def _test_bad_read(res):
            bad_u = uri.from_string_filenode(self.uri)
            bad_u.key = self.flip_bit(bad_u.key)
            bad_n = self.clients[1].create_node_from_uri(bad_u.to_string())
            # this should cause an error during download

            d = self.shouldFail2(NoSharesError, "'download bad node'",
                                 None,
                                 bad_n.read, MemoryConsumer(), offset=2)
            return d
        d.addCallback(_test_bad_read)

        def _download_nonexistent_uri(res):
            baduri = self.mangle_uri(self.uri)
            badnode = self.clients[1].create_node_from_uri(baduri)
            log.msg("about to download non-existent URI", level=log.UNUSUAL,
                    facility="tahoe.tests")
            d1 = download_to_data(badnode)
            def _baduri_should_fail(res):
                log.msg("finished downloading non-existent URI",
                        level=log.UNUSUAL, facility="tahoe.tests")
                self.failUnless(isinstance(res, Failure))
                self.failUnless(res.check(NoSharesError),
                                "expected NoSharesError, got %s" % res)
            d1.addBoth(_baduri_should_fail)
            return d1
        d.addCallback(_download_nonexistent_uri)

        # add a new node, which doesn't accept shares, and only uses the
        # helper for upload.
        d.addCallback(lambda res: self.add_extra_node(self.numclients,
                                                      self.helper_furl,
                                                      add_to_sparent=True))
        def _added(extra_node):
            self.extra_node = extra_node
            self.extra_node.encoding_params['happy'] = 5
        d.addCallback(_added)

        def _has_helper():
            uploader = self.extra_node.getServiceNamed("uploader")
            furl, connected = uploader.get_helper_info()
            return connected
        d.addCallback(lambda ign: self.poll(_has_helper))

        HELPER_DATA = b"Data that needs help to upload" * 1000
        def _upload_with_helper(res):
            u = upload.Data(HELPER_DATA, convergence=convergence)
            d = self.extra_node.upload(u)
            def _uploaded(results):
                n = self.clients[1].create_node_from_uri(results.get_uri())
                return download_to_data(n)
            d.addCallback(_uploaded)
            def _check(newdata):
                self.failUnlessEqual(newdata, HELPER_DATA)
            d.addCallback(_check)
            return d
        d.addCallback(_upload_with_helper)

        def _upload_duplicate_with_helper(res):
            u = upload.Data(HELPER_DATA, convergence=convergence)
            u.debug_stash_RemoteEncryptedUploadable = True
            d = self.extra_node.upload(u)
            def _uploaded(results):
                n = self.clients[1].create_node_from_uri(results.get_uri())
                return download_to_data(n)
            d.addCallback(_uploaded)
            def _check(newdata):
                self.failUnlessEqual(newdata, HELPER_DATA)
                self.failIf(hasattr(u, "debug_RemoteEncryptedUploadable"),
                            "uploadable started uploading, should have been avoided")
            d.addCallback(_check)
            return d
        if convergence is not None:
            d.addCallback(_upload_duplicate_with_helper)

        d.addCallback(fireEventually)

        def _upload_resumable(res):
            DATA = b"Data that needs help to upload and gets interrupted" * 1000
            u1 = CountingDataUploadable(DATA, convergence=convergence)
            u2 = CountingDataUploadable(DATA, convergence=convergence)

            # we interrupt the connection after about 5kB by shutting down
            # the helper, then restarting it.
            u1.interrupt_after = 5000
            u1.interrupt_after_d = defer.Deferred()
            bounced_d = defer.Deferred()
            def _do_bounce(res):
                d = self.bounce_client(0)
                d.addBoth(bounced_d.callback)
            u1.interrupt_after_d.addCallback(_do_bounce)

            # sneak into the helper and reduce its chunk size, so that our
            # debug_interrupt will sever the connection on about the fifth
            # chunk fetched. This makes sure that we've started to write the
            # new shares before we abandon them, which exercises the
            # abort/delete-partial-share code. TODO: find a cleaner way to do
            # this. I know that this will affect later uses of the helper in
            # this same test run, but I'm not currently worried about it.
            offloaded.CHKCiphertextFetcher.CHUNK_SIZE = 1000

            upload_d = self.extra_node.upload(u1)
            # The upload will start, and bounce_client() will be called after
            # about 5kB. bounced_d will fire after bounce_client() finishes
            # shutting down and restarting the node.
            d = bounced_d
            def _bounced(ign):
                # By this point, the upload should have failed because of the
                # interruption. upload_d will fire in a moment
                def _should_not_finish(res):
                    self.fail("interrupted upload should have failed, not"
                              " finished with result %s" % (res,))
                def _interrupted(f):
                    f.trap(DeadReferenceError)
                    # make sure we actually interrupted it before finishing
                    # the file
                    self.failUnless(u1.bytes_read < len(DATA),
                                    "read %d out of %d total" %
                                    (u1.bytes_read, len(DATA)))
                upload_d.addCallbacks(_should_not_finish, _interrupted)
                return upload_d
            d.addCallback(_bounced)

            def _disconnected(res):
                # check to make sure the storage servers aren't still hanging
                # on to the partial share: their incoming/ directories should
                # now be empty.
                log.msg("disconnected", level=log.NOISY,
                        facility="tahoe.test.test_system")
                for i in range(self.numclients):
                    incdir = os.path.join(self.getdir("client%d" % i),
                                          "storage", "shares", "incoming")
                    self.failIf(os.path.exists(incdir) and os.listdir(incdir))
            d.addCallback(_disconnected)

            d.addCallback(lambda res:
                          log.msg("wait_for_helper", level=log.NOISY,
                                  facility="tahoe.test.test_system"))
            # then we need to wait for the extra node to reestablish its
            # connection to the helper.
            d.addCallback(lambda ign: self.poll(_has_helper))

            d.addCallback(lambda res:
                          log.msg("uploading again", level=log.NOISY,
                                  facility="tahoe.test.test_system"))
            d.addCallback(lambda res: self.extra_node.upload(u2))

            def _uploaded(results):
                cap = results.get_uri()
                log.msg("Second upload complete", level=log.NOISY,
                        facility="tahoe.test.test_system")

                # this is really bytes received rather than sent, but it's
                # convenient and basically measures the same thing
                bytes_sent = results.get_ciphertext_fetched()
                self.failUnless(isinstance(bytes_sent, (int, long)), bytes_sent)

                # We currently don't support resumption of upload if the data is
                # encrypted with a random key.  (Because that would require us
                # to store the key locally and re-use it on the next upload of
                # this file, which isn't a bad thing to do, but we currently
                # don't do it.)
                if convergence is not None:
                    # Make sure we did not have to read the whole file the
                    # second time around .
                    self.failUnless(bytes_sent < len(DATA),
                                    "resumption didn't save us any work:"
                                    " read %r bytes out of %r total" %
                                    (bytes_sent, len(DATA)))
                else:
                    # Make sure we did have to read the whole file the second
                    # time around -- because the one that we partially uploaded
                    # earlier was encrypted with a different random key.
                    self.failIf(bytes_sent < len(DATA),
                                "resumption saved us some work even though we were using random keys:"
                                " read %r bytes out of %r total" %
                                (bytes_sent, len(DATA)))
                n = self.clients[1].create_node_from_uri(cap)
                return download_to_data(n)
            d.addCallback(_uploaded)

            def _check(newdata):
                self.failUnlessEqual(newdata, DATA)
                # If using convergent encryption, then also check that the
                # helper has removed the temp file from its directories.
                if convergence is not None:
                    basedir = os.path.join(self.getdir("client0"), "helper")
                    files = os.listdir(os.path.join(basedir, "CHK_encoding"))
                    self.failUnlessEqual(files, [])
                    files = os.listdir(os.path.join(basedir, "CHK_incoming"))
                    self.failUnlessEqual(files, [])
            d.addCallback(_check)
            return d
        d.addCallback(_upload_resumable)

        def _grab_stats(ignored):
            stats = self.clients[0].stats_provider.get_stats()
            s = stats["stats"]
            self.failUnlessEqual(s["storage_server.accepting_immutable_shares"], 1)
            c = stats["counters"]
            self.failUnless("storage_server.allocate" in c)
        d.addCallback(_grab_stats)

        return d

    def _find_all_shares(self, basedir):
        shares = []
        for (dirpath, dirnames, filenames) in os.walk(basedir):
            if "storage" not in dirpath:
                continue
            if not filenames:
                continue
            pieces = dirpath.split(os.sep)
            if (len(pieces) >= 5
                and pieces[-4] == "storage"
                and pieces[-3] == "shares"):
                # we're sitting in .../storage/shares/$START/$SINDEX , and there
                # are sharefiles here
                assert pieces[-5].startswith("client")
                client_num = int(pieces[-5][-1])
                storage_index_s = pieces[-1]
                storage_index = si_a2b(storage_index_s.encode("ascii"))
                for sharename in filenames:
                    shnum = int(sharename)
                    filename = os.path.join(dirpath, sharename)
                    data = (client_num, storage_index, filename, shnum)
                    shares.append(data)
        if not shares:
            self.fail("unable to find any share files in %s" % basedir)
        return shares

    def _corrupt_mutable_share(self, filename, which):
        msf = MutableShareFile(filename)
        # Read more than share length:
        datav = msf.readv([ (0, 10_000_000) ])
        final_share = datav[0]
        assert len(final_share) < 10_000_000 # ought to be truncated
        pieces = mutable_layout.unpack_share(final_share)
        (seqnum, root_hash, IV, k, N, segsize, datalen,
         verification_key, signature, share_hash_chain, block_hash_tree,
         share_data, enc_privkey) = pieces

        if which == "seqnum":
            seqnum = seqnum + 15
        elif which == "R":
            root_hash = self.flip_bit(root_hash)
        elif which == "IV":
            IV = self.flip_bit(IV)
        elif which == "segsize":
            segsize = segsize + 15
        elif which == "pubkey":
            verification_key = self.flip_bit(verification_key)
        elif which == "signature":
            signature = self.flip_bit(signature)
        elif which == "share_hash_chain":
            nodenum = list(share_hash_chain.keys())[0]
            share_hash_chain[nodenum] = self.flip_bit(share_hash_chain[nodenum])
        elif which == "block_hash_tree":
            block_hash_tree[-1] = self.flip_bit(block_hash_tree[-1])
        elif which == "share_data":
            share_data = self.flip_bit(share_data)
        elif which == "encprivkey":
            enc_privkey = self.flip_bit(enc_privkey)

        prefix = mutable_layout.pack_prefix(seqnum, root_hash, IV, k, N,
                                            segsize, datalen)
        final_share = mutable_layout.pack_share(prefix,
                                                verification_key,
                                                signature,
                                                share_hash_chain,
                                                block_hash_tree,
                                                share_data,
                                                enc_privkey)
        msf.writev( [(0, final_share)], None)


    def test_mutable_sdmf(self):
<<<<<<< HEAD
        return self._test_mutable(SDMF_VERSION)

    def test_mutable_mdmf(self):
=======
        """SDMF mutables can be uploaded, downloaded, and many other things."""
        return self._test_mutable(SDMF_VERSION)

    def test_mutable_mdmf(self):
        """MDMF mutables can be uploaded, downloaded, and many other things."""
>>>>>>> 8735845a
        return self._test_mutable(MDMF_VERSION)

    def _test_mutable(self, mutable_version):
        DATA = b"initial contents go here."  # 25 bytes % 3 != 0
        DATA_uploadable = MutableData(DATA)
        NEWDATA = b"new contents yay"
        NEWDATA_uploadable = MutableData(NEWDATA)
        NEWERDATA = b"this is getting old" * 1_000_000
        NEWERDATA_uploadable = MutableData(NEWERDATA)

        d = self.set_up_nodes()

        def _create_mutable(res):
            c = self.clients[0]
            log.msg("starting create_mutable_file")
            d1 = c.create_mutable_file(DATA_uploadable, mutable_version)
            def _done(res):
                log.msg("DONE: %s" % (res,))
                self._mutable_node_1 = res
            d1.addCallback(_done)
            return d1
        d.addCallback(_create_mutable)

        @defer.inlineCallbacks
        def _test_debug(res):
            # find a share. It is important to run this while there is only
            # one slot in the grid.
            shares = self._find_all_shares(self.basedir)
            (client_num, storage_index, filename, shnum) = shares[0]
            log.msg("test_system.SystemTest.test_mutable._test_debug using %s"
                    % filename)
            log.msg(" for clients[%d]" % client_num)

            rc,output,err = yield run_cli("debug", "dump-share", "--offsets",
                                          filename)
            self.failUnlessEqual(rc, 0)
            try:
                share_type = 'SDMF' if mutable_version == SDMF_VERSION else 'MDMF'
                self.failUnless("Mutable slot found:\n" in output)
                self.assertIn(f"share_type: {share_type}\n", output)
                peerid = idlib.nodeid_b2a(self.clients[client_num].nodeid)
                self.failUnless(" WE for nodeid: %s\n" % peerid in output)
                self.failUnless(" num_extra_leases: 0\n" in output)
                self.failUnless("  secrets are for nodeid: %s\n" % peerid
                                in output)
                self.failUnless(f" {share_type} contents:\n" in output)
                self.failUnless("  seqnum: 1\n" in output)
                self.failUnless("  required_shares: 3\n" in output)
                self.failUnless("  total_shares: 10\n" in output)
                if mutable_version == SDMF_VERSION:
                    self.failUnless("  segsize: 27\n" in output, (output, filename))
                self.failUnless("  datalen: 25\n" in output)
                # the exact share_hash_chain nodes depends upon the sharenum,
                # and is more of a hassle to compute than I want to deal with
                # now
                self.failUnless("  share_hash_chain: " in output)
                self.failUnless("  block_hash_tree: 1 nodes\n" in output)
                if mutable_version == SDMF_VERSION:
                    expected = ("  verify-cap: URI:SSK-Verifier:%s:" %
                                str(base32.b2a(storage_index), "ascii"))
                else:
                    expected = ("  verify-cap: URI:MDMF-Verifier:%s" %
                                str(base32.b2a(storage_index), "ascii"))
                self.assertIn(expected, output)
            except unittest.FailTest:
                print()
                print("dump-share output was:")
                print(output)
                raise
        d.addCallback(_test_debug)

        # test retrieval

        # first, let's see if we can use the existing node to retrieve the
        # contents. This allows it to use the cached pubkey and maybe the
        # latest-known sharemap.

        d.addCallback(lambda res: self._mutable_node_1.download_best_version())
        def _check_download_1(res):
            self.failUnlessEqual(res, DATA)
            # now we see if we can retrieve the data from a new node,
            # constructed using the URI of the original one. We do this test
            # on the same client that uploaded the data.
            uri = self._mutable_node_1.get_uri()
            log.msg("starting retrieve1")
            newnode = self.clients[0].create_node_from_uri(uri)
            newnode_2 = self.clients[0].create_node_from_uri(uri)
            self.failUnlessIdentical(newnode, newnode_2)
            return newnode.download_best_version()
        d.addCallback(_check_download_1)

        def _check_download_2(res):
            self.failUnlessEqual(res, DATA)
            # same thing, but with a different client
            uri = self._mutable_node_1.get_uri()
            newnode = self.clients[1].create_node_from_uri(uri)
            log.msg("starting retrieve2")
            d1 = newnode.download_best_version()
            d1.addCallback(lambda res: (res, newnode))
            return d1
        d.addCallback(_check_download_2)

        def _check_download_3(res_and_newnode):
            (res, newnode) = res_and_newnode
            self.failUnlessEqual(res, DATA)
            # replace the data
            log.msg("starting replace1")
            d1 = newnode.overwrite(NEWDATA_uploadable)
            d1.addCallback(lambda res: newnode.download_best_version())
            return d1
        d.addCallback(_check_download_3)

        def _check_download_4(res):
            self.failUnlessEqual(res, NEWDATA)
            # now create an even newer node and replace the data on it. This
            # new node has never been used for download before.
            uri = self._mutable_node_1.get_uri()
            newnode1 = self.clients[2].create_node_from_uri(uri)
            newnode2 = self.clients[3].create_node_from_uri(uri)
            self._newnode3 = self.clients[3].create_node_from_uri(uri)
            log.msg("starting replace2")
            d1 = newnode1.overwrite(NEWERDATA_uploadable)
            d1.addCallback(lambda res: newnode2.download_best_version())
            return d1
        d.addCallback(_check_download_4)

        def _check_download_5(res):
            log.msg("finished replace2")
            self.failUnlessEqual(res, NEWERDATA)
        d.addCallback(_check_download_5)

        def _corrupt_shares(res):
            # run around and flip bits in all but k of the shares, to test
            # the hash checks
            shares = self._find_all_shares(self.basedir)
            ## sort by share number
            #shares.sort( lambda a,b: cmp(a[3], b[3]) )
            where = dict([ (shnum, filename)
                           for (client_num, storage_index, filename, shnum)
                           in shares ])
            assert len(where) == 10 # this test is designed for 3-of-10
            for shnum, filename in list(where.items()):
                # shares 7,8,9 are left alone. read will check
                # (share_hash_chain, block_hash_tree, share_data). New
                # seqnum+R pairs will trigger a check of (seqnum, R, IV,
                # segsize, signature).
                if shnum == 0:
                    # read: this will trigger "pubkey doesn't match
                    # fingerprint".
                    self._corrupt_mutable_share(filename, "pubkey")
                    self._corrupt_mutable_share(filename, "encprivkey")
                elif shnum == 1:
                    # triggers "signature is invalid"
                    self._corrupt_mutable_share(filename, "seqnum")
                elif shnum == 2:
                    # triggers "signature is invalid"
                    self._corrupt_mutable_share(filename, "R")
                elif shnum == 3:
                    # triggers "signature is invalid"
                    self._corrupt_mutable_share(filename, "segsize")
                elif shnum == 4:
                    self._corrupt_mutable_share(filename, "share_hash_chain")
                elif shnum == 5:
                    self._corrupt_mutable_share(filename, "block_hash_tree")
                elif shnum == 6:
                    self._corrupt_mutable_share(filename, "share_data")
                # other things to correct: IV, signature
                # 7,8,9 are left alone

                # note that initial_query_count=5 means that we'll hit the
                # first 5 servers in effectively random order (based upon
                # response time), so we won't necessarily ever get a "pubkey
                # doesn't match fingerprint" error (if we hit shnum>=1 before
                # shnum=0, we pull the pubkey from there). To get repeatable
                # specific failures, we need to set initial_query_count=1,
                # but of course that will change the sequencing behavior of
                # the retrieval process. TODO: find a reasonable way to make
                # this a parameter, probably when we expand this test to test
                # for one failure mode at a time.

                # when we retrieve this, we should get three signature
                # failures (where we've mangled seqnum, R, and segsize). The
                # pubkey mangling

        if mutable_version == SDMF_VERSION:
            # TODO Corrupting shares in test_systm doesn't work for MDMF right now
            d.addCallback(_corrupt_shares)

        d.addCallback(lambda res: self._newnode3.download_best_version())
        d.addCallback(_check_download_5)

        def _check_empty_file(res):
            # make sure we can create empty files, this usually screws up the
            # segsize math
            d1 = self.clients[2].create_mutable_file(MutableData(b""), mutable_version)
            d1.addCallback(lambda newnode: newnode.download_best_version())
            d1.addCallback(lambda res: self.failUnlessEqual(b"", res))
            return d1
        d.addCallback(_check_empty_file)

        d.addCallback(lambda res: self.clients[0].create_dirnode())
        def _created_dirnode(dnode):
            log.msg("_created_dirnode(%s)" % (dnode,))
            d1 = dnode.list()
            d1.addCallback(lambda children: self.failUnlessEqual(children, {}))
            d1.addCallback(lambda res: dnode.has_child(u"edgar"))
            d1.addCallback(lambda answer: self.failUnlessEqual(answer, False))
            d1.addCallback(lambda res: dnode.set_node(u"see recursive", dnode))
            d1.addCallback(lambda res: dnode.has_child(u"see recursive"))
            d1.addCallback(lambda answer: self.failUnlessEqual(answer, True))
            d1.addCallback(lambda res: dnode.build_manifest().when_done())
            d1.addCallback(lambda res:
                           self.failUnlessEqual(len(res["manifest"]), 1))
            return d1
        d.addCallback(_created_dirnode)

        return d

    def flip_bit(self, good):
        return good[:-1] + byteschr(ord(good[-1:]) ^ 0x01)

    def mangle_uri(self, gooduri):
        # change the key, which changes the storage index, which means we'll
        # be asking about the wrong file, so nobody will have any shares
        u = uri.from_string(gooduri)
        u2 = uri.CHKFileURI(key=self.flip_bit(u.key),
                            uri_extension_hash=u.uri_extension_hash,
                            needed_shares=u.needed_shares,
                            total_shares=u.total_shares,
                            size=u.size)
        return u2.to_string()

    # TODO: add a test which mangles the uri_extension_hash instead, and
    # should fail due to not being able to get a valid uri_extension block.
    # Also a test which sneakily mangles the uri_extension block to change
    # some of the validation data, so it will fail in the post-download phase
    # when the file's crypttext integrity check fails. Do the same thing for
    # the key, which should cause the download to fail the post-download
    # plaintext_hash check.

    def test_filesystem(self):
        self.data = LARGE_DATA
        d = self.set_up_nodes()
        def _new_happy_semantics(ign):
            for c in self.clients:
                c.encoding_params['happy'] = 1
        d.addCallback(_new_happy_semantics)
        d.addCallback(self.log, "starting publish")
        d.addCallback(self._do_publish1)
        d.addCallback(self._test_runner)
        d.addCallback(self._do_publish2)
        # at this point, we have the following filesystem (where "R" denotes
        # self._root_directory_uri):
        # R
        # R/subdir1
        # R/subdir1/mydata567
        # R/subdir1/subdir2/
        # R/subdir1/subdir2/mydata992

        d.addCallback(lambda res: self.bounce_client(0))
        d.addCallback(self.log, "bounced client0")

        d.addCallback(self._check_publish1)
        d.addCallback(self.log, "did _check_publish1")
        d.addCallback(self._check_publish2)
        d.addCallback(self.log, "did _check_publish2")
        d.addCallback(self._do_publish_private)
        d.addCallback(self.log, "did _do_publish_private")
        # now we also have (where "P" denotes a new dir):
        #  P/personal/sekrit data
        #  P/s2-rw -> /subdir1/subdir2/
        #  P/s2-ro -> /subdir1/subdir2/ (read-only)
        d.addCallback(self._check_publish_private)
        d.addCallback(self.log, "did _check_publish_private")
        d.addCallback(self._test_web)
        d.addCallback(self._test_cli)
        # P now has four top-level children:
        # P/personal/sekrit data
        # P/s2-ro/
        # P/s2-rw/
        # P/test_put/  (empty)
        d.addCallback(self._test_checker)
        return d

    def _do_publish1(self, res):
        ut = upload.Data(self.data, convergence=None)
        c0 = self.clients[0]
        d = c0.create_dirnode()
        def _made_root(new_dirnode):
            self._root_directory_uri = new_dirnode.get_uri()
            return c0.create_node_from_uri(self._root_directory_uri)
        d.addCallback(_made_root)
        d.addCallback(lambda root: root.create_subdirectory(u"subdir1"))
        def _made_subdir1(subdir1_node):
            self._subdir1_node = subdir1_node
            d1 = subdir1_node.add_file(u"mydata567", ut)
            d1.addCallback(self.log, "publish finished")
            def _stash_uri(filenode):
                self.uri = filenode.get_uri()
                assert isinstance(self.uri, bytes), (self.uri, filenode)
            d1.addCallback(_stash_uri)
            return d1
        d.addCallback(_made_subdir1)
        return d

    def _do_publish2(self, res):
        ut = upload.Data(self.data, convergence=None)
        d = self._subdir1_node.create_subdirectory(u"subdir2")
        d.addCallback(lambda subdir2: subdir2.add_file(u"mydata992", ut))
        return d

    def log(self, res, *args, **kwargs):
        # print("MSG: %s  RES: %s" % (msg, args))
        log.msg(*args, **kwargs)
        return res

    def _do_publish_private(self, res):
        self.smalldata = b"sssh, very secret stuff"
        ut = upload.Data(self.smalldata, convergence=None)
        d = self.clients[0].create_dirnode()
        d.addCallback(self.log, "GOT private directory")
        def _got_new_dir(privnode):
            rootnode = self.clients[0].create_node_from_uri(self._root_directory_uri)
            d1 = privnode.create_subdirectory(u"personal")
            d1.addCallback(self.log, "made P/personal")
            d1.addCallback(lambda node: node.add_file(u"sekrit data", ut))
            d1.addCallback(self.log, "made P/personal/sekrit data")
            d1.addCallback(lambda res: rootnode.get_child_at_path([u"subdir1", u"subdir2"]))
            def _got_s2(s2node):
                d2 = privnode.set_uri(u"s2-rw", s2node.get_uri(),
                                      s2node.get_readonly_uri())
                d2.addCallback(lambda node:
                               privnode.set_uri(u"s2-ro",
                                                s2node.get_readonly_uri(),
                                                s2node.get_readonly_uri()))
                return d2
            d1.addCallback(_got_s2)
            d1.addCallback(lambda res: privnode)
            return d1
        d.addCallback(_got_new_dir)
        return d

    def _check_publish1(self, res):
        # this one uses the iterative API
        c1 = self.clients[1]
        d = defer.succeed(c1.create_node_from_uri(self._root_directory_uri))
        d.addCallback(self.log, "check_publish1 got /")
        d.addCallback(lambda root: root.get(u"subdir1"))
        d.addCallback(lambda subdir1: subdir1.get(u"mydata567"))
        d.addCallback(lambda filenode: download_to_data(filenode))
        d.addCallback(self.log, "get finished")
        def _get_done(data):
            self.failUnlessEqual(data, self.data)
        d.addCallback(_get_done)
        return d

    def _check_publish2(self, res):
        # this one uses the path-based API
        rootnode = self.clients[1].create_node_from_uri(self._root_directory_uri)
        d = rootnode.get_child_at_path(u"subdir1")
        d.addCallback(lambda dirnode:
                      self.failUnless(IDirectoryNode.providedBy(dirnode)))
        d.addCallback(lambda res: rootnode.get_child_at_path(u"subdir1/mydata567"))
        d.addCallback(lambda filenode: download_to_data(filenode))
        d.addCallback(lambda data: self.failUnlessEqual(data, self.data))

        d.addCallback(lambda res: rootnode.get_child_at_path(u"subdir1/mydata567"))
        def _got_filenode(filenode):
            fnode = self.clients[1].create_node_from_uri(filenode.get_uri())
            assert fnode == filenode
        d.addCallback(_got_filenode)
        return d

    def _check_publish_private(self, resnode):
        # this one uses the path-based API
        self._private_node = resnode

        d = self._private_node.get_child_at_path(u"personal")
        def _got_personal(personal):
            self._personal_node = personal
            return personal
        d.addCallback(_got_personal)

        d.addCallback(lambda dirnode:
                      self.failUnless(IDirectoryNode.providedBy(dirnode), dirnode))
        def get_path(path):
            return self._private_node.get_child_at_path(path)

        d.addCallback(lambda res: get_path(u"personal/sekrit data"))
        d.addCallback(lambda filenode: download_to_data(filenode))
        d.addCallback(lambda data: self.failUnlessEqual(data, self.smalldata))
        d.addCallback(lambda res: get_path(u"s2-rw"))
        d.addCallback(lambda dirnode: self.failUnless(dirnode.is_mutable()))
        d.addCallback(lambda res: get_path(u"s2-ro"))
        def _got_s2ro(dirnode):
            self.failUnless(dirnode.is_mutable(), dirnode)
            self.failUnless(dirnode.is_readonly(), dirnode)
            d1 = defer.succeed(None)
            d1.addCallback(lambda res: dirnode.list())
            d1.addCallback(self.log, "dirnode.list")

            d1.addCallback(lambda res: self.shouldFail2(NotWriteableError, "mkdir(nope)", None, dirnode.create_subdirectory, u"nope"))

            d1.addCallback(self.log, "doing add_file(ro)")
            ut = upload.Data(b"I will disappear, unrecorded and unobserved. The tragedy of my demise is made more poignant by its silence, but this beauty is not for you to ever know.", convergence=b"99i-p1x4-xd4-18yc-ywt-87uu-msu-zo -- completely and totally unguessable string (unless you read this)")
            d1.addCallback(lambda res: self.shouldFail2(NotWriteableError, "add_file(nope)", None, dirnode.add_file, u"hope", ut))

            d1.addCallback(self.log, "doing get(ro)")
            d1.addCallback(lambda res: dirnode.get(u"mydata992"))
            d1.addCallback(lambda filenode:
                           self.failUnless(IFileNode.providedBy(filenode)))

            d1.addCallback(self.log, "doing delete(ro)")
            d1.addCallback(lambda res: self.shouldFail2(NotWriteableError, "delete(nope)", None, dirnode.delete, u"mydata992"))

            d1.addCallback(lambda res: self.shouldFail2(NotWriteableError, "set_uri(nope)", None, dirnode.set_uri, u"hopeless", self.uri, self.uri))

            d1.addCallback(lambda res: self.shouldFail2(NoSuchChildError, "get(missing)", "missing", dirnode.get, u"missing"))

            personal = self._personal_node
            d1.addCallback(lambda res: self.shouldFail2(NotWriteableError, "mv from readonly", None, dirnode.move_child_to, u"mydata992", personal, u"nope"))

            d1.addCallback(self.log, "doing move_child_to(ro)2")
            d1.addCallback(lambda res: self.shouldFail2(NotWriteableError, "mv to readonly", None, personal.move_child_to, u"sekrit data", dirnode, u"nope"))

            d1.addCallback(self.log, "finished with _got_s2ro")
            return d1
        d.addCallback(_got_s2ro)
        def _got_home(dummy):
            home = self._private_node
            personal = self._personal_node
            d1 = defer.succeed(None)
            d1.addCallback(self.log, "mv 'P/personal/sekrit data' to P/sekrit")
            d1.addCallback(lambda res:
                           personal.move_child_to(u"sekrit data",home,u"sekrit"))

            d1.addCallback(self.log, "mv P/sekrit 'P/sekrit data'")
            d1.addCallback(lambda res:
                           home.move_child_to(u"sekrit", home, u"sekrit data"))

            d1.addCallback(self.log, "mv 'P/sekret data' P/personal/")
            d1.addCallback(lambda res:
                           home.move_child_to(u"sekrit data", personal))

            d1.addCallback(lambda res: home.build_manifest().when_done())
            d1.addCallback(self.log, "manifest")
            #  five items:
            # P/
            # P/personal/
            # P/personal/sekrit data
            # P/s2-rw  (same as P/s2-ro)
            # P/s2-rw/mydata992 (same as P/s2-rw/mydata992)
            d1.addCallback(lambda res:
                           self.failUnlessEqual(len(res["manifest"]), 5))
            d1.addCallback(lambda res: home.start_deep_stats().when_done())
            def _check_stats(stats):
                expected = {"count-immutable-files": 1,
                            "count-mutable-files": 0,
                            "count-literal-files": 1,
                            "count-files": 2,
                            "count-directories": 3,
                            "size-immutable-files": 112,
                            "size-literal-files": 23,
                            #"size-directories": 616, # varies
                            #"largest-directory": 616,
                            "largest-directory-children": 3,
                            "largest-immutable-file": 112,
                            }
                for k,v in list(expected.items()):
                    self.failUnlessEqual(stats[k], v,
                                         "stats[%s] was %s, not %s" %
                                         (k, stats[k], v))
                self.failUnless(stats["size-directories"] > 1300,
                                stats["size-directories"])
                self.failUnless(stats["largest-directory"] > 800,
                                stats["largest-directory"])
                self.failUnlessEqual(stats["size-files-histogram"],
                                     [ (11, 31, 1), (101, 316, 1) ])
            d1.addCallback(_check_stats)
            return d1
        d.addCallback(_got_home)
        return d

    def shouldFail(self, res, expected_failure, which, substring=None):
        if isinstance(res, Failure):
            res.trap(expected_failure)
            if substring:
                self.failUnless(substring in str(res),
                                "substring '%s' not in '%s'"
                                % (substring, str(res)))
        else:
            self.fail("%s was supposed to raise %s, not get '%s'" %
                      (which, expected_failure, res))

    def shouldFail2(self, expected_failure, which, substring, callable, *args, **kwargs):
        assert substring is None or isinstance(substring, str)
        d = defer.maybeDeferred(callable, *args, **kwargs)
        def done(res):
            if isinstance(res, Failure):
                res.trap(expected_failure)
                if substring:
                    self.failUnless(substring in str(res),
                                    "substring '%s' not in '%s'"
                                    % (substring, str(res)))
            else:
                self.fail("%s was supposed to raise %s, not get '%s'" %
                          (which, expected_failure, res))
        d.addBoth(done)
        return d

    def PUT(self, urlpath, data):
        return do_http("put", self.webish_url + urlpath, data=data)

    def GET(self, urlpath):
        return do_http("get", self.webish_url + urlpath)

    def POST(self, urlpath, use_helper=False, **fields):
        sepbase = b"boogabooga"
        sep = b"--" + sepbase
        form = []
        form.append(sep)
        form.append(b'Content-Disposition: form-data; name="_charset"')
        form.append(b'')
        form.append(b'UTF-8')
        form.append(sep)
        for name, value in fields.items():
            if isinstance(value, tuple):
                filename, value = value
                form.append(b'Content-Disposition: form-data; name="%s"; '
                            b'filename="%s"' % (name.encode("utf-8"), filename.encode("utf-8")))
            else:
                form.append(b'Content-Disposition: form-data; name="%s"' % name.encode("utf-8"))
            form.append(b'')
            form.append(b"%s" % (value,))
            form.append(sep)
        form[-1] += b"--"
        body = b""
        headers = {}
        if fields:
            body = b"\r\n".join(form) + b"\r\n"
            headers["content-type"] = "multipart/form-data; boundary=%s" % str(sepbase, "ascii")
        return self.POST2(urlpath, body, headers, use_helper)

    def POST2(self, urlpath, body=b"", headers={}, use_helper=False):
        if use_helper:
            url = self.helper_webish_url + urlpath
        else:
            url = self.webish_url + urlpath
        return do_http("post", url, data=body, headers=headers)

    def _test_web(self, res):
        public = "uri/" + str(self._root_directory_uri, "ascii")
        d = self.GET("")
        def _got_welcome(page):
            html = page.replace('\n', ' ')
            connected_re = r'Connected to <span>%d</span>\s*of <span>%d</span> known storage servers' % (self.numclients, self.numclients)
            self.failUnless(re.search(connected_re, html),
                            "I didn't see the right '%s' message in:\n%s" % (connected_re, page))
            # nodeids/tubids don't have any regexp-special characters
            nodeid_re = r'<th>Node ID:</th>\s*<td title="TubID: %s">%s</td>' % (
                self.clients[0].get_long_tubid(), str(self.clients[0].get_long_nodeid(), "ascii"))
            self.failUnless(re.search(nodeid_re, html),
                            "I didn't see the right '%s' message in:\n%s" % (nodeid_re, page))
            self.failUnless("Helper: 0 active uploads" in page)
        d.addCallback(_got_welcome)
        d.addCallback(self.log, "done with _got_welcome")

        # get the welcome page from the node that uses the helper too
        d.addCallback(lambda res: do_http("get", self.helper_webish_url))
        def _got_welcome_helper(page):
            soup = BeautifulSoup(page, 'html5lib')
            assert_soup_has_tag_with_attributes(
                self, soup, u"img",
                { u"alt": u"Connected", u"src": u"img/connected-yes.png" }
            )
            self.failUnlessIn("Not running helper", page)
        d.addCallback(_got_welcome_helper)

        d.addCallback(lambda res: self.GET(public))
        d.addCallback(lambda res: self.GET(public + "/subdir1"))
        def _got_subdir1(page):
            # there ought to be an href for our file
            self.failUnlessIn('<td align="right">%d</td>' % len(self.data), page)
            self.failUnless(">mydata567</a>" in page)
        d.addCallback(_got_subdir1)
        d.addCallback(self.log, "done with _got_subdir1")
        d.addCallback(lambda res: self.GET(public + "/subdir1/mydata567"))
        def _got_data(page):
            self.failUnlessEqual(page.encode("utf-8"), self.data)
        d.addCallback(_got_data)

        # download from a URI embedded in a URL
        d.addCallback(self.log, "_get_from_uri")
        def _get_from_uri(res):
            return self.GET("uri/%s?filename=%s" % (str(self.uri, "utf-8"), "mydata567"))
        d.addCallback(_get_from_uri)
        def _got_from_uri(page):
            self.failUnlessEqual(page.encode("utf-8"), self.data)
        d.addCallback(_got_from_uri)

        # download from a URI embedded in a URL, second form
        d.addCallback(self.log, "_get_from_uri2")
        def _get_from_uri2(res):
            return self.GET("uri?uri=%s" % (str(self.uri, "utf-8"),))
        d.addCallback(_get_from_uri2)
        d.addCallback(_got_from_uri)

        # download from a bogus URI, make sure we get a reasonable error
        d.addCallback(self.log, "_get_from_bogus_uri", level=log.UNUSUAL)
        @defer.inlineCallbacks
        def _get_from_bogus_uri(res):
            d1 = self.GET("uri/%s?filename=%s"
                          % (str(self.mangle_uri(self.uri), "utf-8"), "mydata567"))
            e = yield self.assertFailure(d1, Error)
            self.assertEquals(e.status, b"410")
        d.addCallback(_get_from_bogus_uri)
        d.addCallback(self.log, "_got_from_bogus_uri", level=log.UNUSUAL)

        # upload a file with PUT
        d.addCallback(self.log, "about to try PUT")
        d.addCallback(lambda res: self.PUT(public + "/subdir3/new.txt",
                                           b"new.txt contents"))
        d.addCallback(lambda res: self.GET(public + "/subdir3/new.txt"))
        d.addCallback(self.failUnlessEqual, "new.txt contents")
        # and again with something large enough to use multiple segments,
        # and hopefully trigger pauseProducing too
        def _new_happy_semantics(ign):
            for c in self.clients:
                # these get reset somewhere? Whatever.
                c.encoding_params['happy'] = 1
        d.addCallback(_new_happy_semantics)
        d.addCallback(lambda res: self.PUT(public + "/subdir3/big.txt",
                                           b"big" * 500000)) # 1.5MB
        d.addCallback(lambda res: self.GET(public + "/subdir3/big.txt"))
        d.addCallback(lambda res: self.failUnlessEqual(len(res), 1500000))

        # can we replace files in place?
        d.addCallback(lambda res: self.PUT(public + "/subdir3/new.txt",
                                           b"NEWER contents"))
        d.addCallback(lambda res: self.GET(public + "/subdir3/new.txt"))
        d.addCallback(self.failUnlessEqual, "NEWER contents")

        # test unlinked POST
        d.addCallback(lambda res: self.POST("uri", t=b"upload",
                                            file=("new.txt", b"data" * 10000)))
        # and again using the helper, which exercises different upload-status
        # display code
        d.addCallback(lambda res: self.POST("uri", use_helper=True, t=b"upload",
                                            file=("foo.txt", b"data2" * 10000)))

        # check that the status page exists
        d.addCallback(lambda res: self.GET("status"))
        def _got_status(res):
            # find an interesting upload and download to look at. LIT files
            # are not interesting.
            h = self.clients[0].get_history()
            for ds in h.list_all_download_statuses():
                if ds.get_size() > 200:
                    self._down_status = ds.get_counter()
            for us in h.list_all_upload_statuses():
                if us.get_size() > 200:
                    self._up_status = us.get_counter()
            rs = list(h.list_all_retrieve_statuses())[0]
            self._retrieve_status = rs.get_counter()
            ps = list(h.list_all_publish_statuses())[0]
            self._publish_status = ps.get_counter()
            us = list(h.list_all_mapupdate_statuses())[0]
            self._update_status = us.get_counter()

            # and that there are some upload- and download- status pages
            return self.GET("status/up-%d" % self._up_status)
        d.addCallback(_got_status)
        def _got_up(res):
            return self.GET("status/down-%d" % self._down_status)
        d.addCallback(_got_up)
        def _got_down(res):
            return self.GET("status/mapupdate-%d" % self._update_status)
        d.addCallback(_got_down)
        def _got_update(res):
            return self.GET("status/publish-%d" % self._publish_status)
        d.addCallback(_got_update)
        def _got_publish(res):
            self.failUnlessIn("Publish Results", res)
            return self.GET("status/retrieve-%d" % self._retrieve_status)
        d.addCallback(_got_publish)
        def _got_retrieve(res):
            self.failUnlessIn("Retrieve Results", res)
        d.addCallback(_got_retrieve)

        # check that the helper status page exists
        d.addCallback(lambda res: self.GET("helper_status"))
        def _got_helper_status(res):
            self.failUnless("Bytes Fetched:" in res)
            # touch a couple of files in the helper's working directory to
            # exercise more code paths
            workdir = os.path.join(self.getdir("client0"), "helper")
            incfile = os.path.join(workdir, "CHK_incoming", "spurious")
            f = open(incfile, "wb")
            f.write(b"small file")
            f.close()
            then = time.time() - 86400*3
            now = time.time()
            os.utime(incfile, (now, then))
            encfile = os.path.join(workdir, "CHK_encoding", "spurious")
            f = open(encfile, "wb")
            f.write(b"less small file")
            f.close()
            os.utime(encfile, (now, then))
        d.addCallback(_got_helper_status)
        # and that the json form exists
        d.addCallback(lambda res: self.GET("helper_status?t=json"))
        def _got_helper_status_json(res):
            data = json.loads(res)
            self.failUnlessEqual(data["chk_upload_helper.upload_need_upload"],
                                 1)
            self.failUnlessEqual(data["chk_upload_helper.incoming_count"], 1)
            self.failUnlessEqual(data["chk_upload_helper.incoming_size"], 10)
            self.failUnlessEqual(data["chk_upload_helper.incoming_size_old"],
                                 10)
            self.failUnlessEqual(data["chk_upload_helper.encoding_count"], 1)
            self.failUnlessEqual(data["chk_upload_helper.encoding_size"], 15)
            self.failUnlessEqual(data["chk_upload_helper.encoding_size_old"],
                                 15)
        d.addCallback(_got_helper_status_json)

        # and check that client[3] (which uses a helper but does not run one
        # itself) doesn't explode when you ask for its status
        d.addCallback(lambda res: do_http("get",
                                          self.helper_webish_url + "status/"))
        def _got_non_helper_status(res):
            self.failUnlessIn("Recent and Active Operations", res)
        d.addCallback(_got_non_helper_status)

        # or for helper status with t=json
        d.addCallback(lambda res:
                      do_http("get",
                              self.helper_webish_url + "helper_status?t=json"))
        def _got_non_helper_status_json(res):
            data = json.loads(res)
            self.failUnlessEqual(data, {})
        d.addCallback(_got_non_helper_status_json)

        # see if the statistics page exists
        d.addCallback(lambda res: self.GET("statistics"))
        def _got_stats(res):
            self.failUnlessIn("Operational Statistics", res)
            self.failUnlessIn('  "downloader.files_downloaded": 5,', res)
        d.addCallback(_got_stats)
        d.addCallback(lambda res: self.GET("statistics?t=json"))
        def _got_stats_json(res):
            data = json.loads(res)
            self.failUnlessEqual(data["counters"]["uploader.files_uploaded"], 5)
            self.failUnlessEqual(data["stats"]["chk_upload_helper.upload_need_upload"], 1)
        d.addCallback(_got_stats_json)

        # TODO: mangle the second segment of a file, to test errors that
        # occur after we've already sent some good data, which uses a
        # different error path.

        # TODO: download a URI with a form
        # TODO: create a directory by using a form
        # TODO: upload by using a form on the directory page
        #    url = base + "somedir/subdir1/freeform_post!!upload"
        # TODO: delete a file by using a button on the directory page

        return d

    @defer.inlineCallbacks
    def _test_runner(self, res):
        # exercise some of the diagnostic tools in runner.py

        # find a share
        for (dirpath, dirnames, filenames) in os.walk(ensure_text(self.basedir)):
            if "storage" not in dirpath:
                continue
            if not filenames:
                continue
            pieces = dirpath.split(os.sep)
            if (len(pieces) >= 4
                and pieces[-4] == "storage"
                and pieces[-3] == "shares"):
                # we're sitting in .../storage/shares/$START/$SINDEX , and there
                # are sharefiles here
                filename = os.path.join(dirpath, filenames[0])
                # peek at the magic to see if it is a chk share
                with open(filename, "rb") as f:
                    if ShareFile.is_valid_header(f.read(32)):
                        break
        else:
            self.fail("unable to find any uri_extension files in %r"
                      % self.basedir)
        log.msg("test_system.SystemTest._test_runner using %r" % filename)

        rc,output,err = yield run_cli("debug", "dump-share", "--offsets",
                                      unicode_to_argv(filename))
        self.failUnlessEqual(rc, 0)

        # we only upload a single file, so we can assert some things about
        # its size and shares.
        self.failUnlessIn("share filename: %s" % quote_output(abspath_expanduser_unicode(filename)), output)
        self.failUnlessIn("size: %d\n" % len(self.data), output)
        self.failUnlessIn("num_segments: 1\n", output)
        # segment_size is always a multiple of needed_shares
        self.failUnlessIn("segment_size: %d\n" % mathutil.next_multiple(len(self.data), 3), output)
        self.failUnlessIn("total_shares: 10\n", output)
        # keys which are supposed to be present
        for key in ("size", "num_segments", "segment_size",
                    "needed_shares", "total_shares",
                    "codec_name", "codec_params", "tail_codec_params",
                    #"plaintext_hash", "plaintext_root_hash",
                    "crypttext_hash", "crypttext_root_hash",
                    "share_root_hash", "UEB_hash"):
            self.failUnlessIn("%s: " % key, output)
        self.failUnlessIn("  verify-cap: URI:CHK-Verifier:", output)

        # now use its storage index to find the other shares using the
        # 'find-shares' tool
        sharedir, shnum = os.path.split(filename)
        storagedir, storage_index_s = os.path.split(sharedir)
        nodedirs = [self.getdir("client%d" % i) for i in range(self.numclients)]
        rc,out,err = yield run_cli("debug", "find-shares", storage_index_s,
                                   *nodedirs)
        self.failUnlessEqual(rc, 0)
        sharefiles = [sfn.strip() for sfn in out.splitlines()]
        self.failUnlessEqual(len(sharefiles), 10)

        # also exercise the 'catalog-shares' tool
        nodedirs = [self.getdir("client%d" % i) for i in range(self.numclients)]
        rc,out,err = yield run_cli("debug", "catalog-shares", *nodedirs)
        self.failUnlessEqual(rc, 0)
        descriptions = [sfn.strip() for sfn in out.splitlines()]
        self.failUnlessEqual(len(descriptions), 30)
        matching = [line
                    for line in descriptions
                    if line.startswith("CHK %s " % storage_index_s)]
        self.failUnlessEqual(len(matching), 10)

    def _test_cli(self, res):
        # run various CLI commands (in a thread, since they use blocking
        # network calls)

        private_uri = self._private_node.get_uri()
        client0_basedir = self.getdir("client0")

        nodeargs = [
            "--node-directory", client0_basedir,
            ]

        d = defer.succeed(None)

        # for compatibility with earlier versions, private/root_dir.cap is
        # supposed to be treated as an alias named "tahoe:". Start by making
        # sure that works, before we add other aliases.

        root_file = os.path.join(client0_basedir, "private", "root_dir.cap")
        f = open(root_file, "wb")
        f.write(private_uri)
        f.close()

        @defer.inlineCallbacks
        def run(ignored, verb, *args, **kwargs):
            rc,out,err = yield run_cli(verb, *args, nodeargs=nodeargs, **kwargs)
            defer.returnValue((out,err))

        def _check_ls(out_and_err, expected_children, unexpected_children=[]):
            (out, err) = out_and_err
            self.failUnlessEqual(err, "")
            for s in expected_children:
                self.failUnless(s in out, (s,out))
            for s in unexpected_children:
                self.failIf(s in out, (s,out))

        def _check_ls_root(out_and_err):
            (out, err) = out_and_err
            self.failUnless("personal" in out)
            self.failUnless("s2-ro" in out)
            self.failUnless("s2-rw" in out)
            self.failUnlessEqual(err, "")

        # this should reference private_uri
        d.addCallback(run, "ls")
        d.addCallback(_check_ls, ["personal", "s2-ro", "s2-rw"])

        d.addCallback(run, "list-aliases")
        def _check_aliases_1(out_and_err):
            (out, err) = out_and_err
            self.failUnlessEqual(err, "")
            self.failUnlessEqual(out.strip(" \n"), "tahoe: %s" % str(private_uri, "ascii"))
        d.addCallback(_check_aliases_1)

        # now that that's out of the way, remove root_dir.cap and work with
        # new files
        d.addCallback(lambda res: os.unlink(root_file))
        d.addCallback(run, "list-aliases")
        def _check_aliases_2(out_and_err):
            (out, err) = out_and_err
            self.failUnlessEqual(err, "")
            self.failUnlessEqual(out, "")
        d.addCallback(_check_aliases_2)

        d.addCallback(run, "mkdir")
        def _got_dir(out_and_err ):
            (out, err) = out_and_err
            self.failUnless(uri.from_string_dirnode(out.strip()))
            return out.strip()
        d.addCallback(_got_dir)
        d.addCallback(lambda newcap: run(None, "add-alias", "tahoe", newcap))

        d.addCallback(run, "list-aliases")
        def _check_aliases_3(out_and_err):
            (out, err) = out_and_err
            self.failUnlessEqual(err, "")
            self.failUnless("tahoe: " in out)
        d.addCallback(_check_aliases_3)

        def _check_empty_dir(out_and_err):
            (out, err) = out_and_err
            self.failUnlessEqual(out, "")
            self.failUnlessEqual(err, "")
        d.addCallback(run, "ls")
        d.addCallback(_check_empty_dir)

        def _check_missing_dir(out_and_err):
            # TODO: check that rc==2
            (out, err) = out_and_err
            self.failUnlessEqual(out, "")
            self.failUnlessEqual(err, "No such file or directory\n")
        d.addCallback(run, "ls", "bogus")
        d.addCallback(_check_missing_dir)

        files = []
        datas = []
        for i in range(10):
            fn = os.path.join(self.basedir, "file%d" % i)
            files.append(fn)
            data = b"data to be uploaded: file%d\n" % i
            datas.append(data)
            with open(fn, "wb") as f:
                f.write(data)

        def _check_stdout_against(out_and_err, filenum=None, data=None):
            (out, err) = out_and_err
            self.failUnlessEqual(err, "")
            if filenum is not None:
                self.failUnlessEqual(out, str(datas[filenum], "ascii"))
            if data is not None:
                self.failUnlessEqual(out, data)

        # test all both forms of put: from a file, and from stdin
        #  tahoe put bar FOO
        d.addCallback(run, "put", files[0], "tahoe-file0")
        def _put_out(out_and_err):
            (out, err) = out_and_err
            self.failUnless("URI:LIT:" in out, out)
            self.failUnless("201 Created" in err, err)
            uri0 = out.strip()
            return run(None, "get", uri0)
        d.addCallback(_put_out)
        d.addCallback(lambda out_err: self.failUnlessEqual(out_err[0], str(datas[0], "ascii")))

        d.addCallback(run, "put", files[1], "subdir/tahoe-file1")
        #  tahoe put bar tahoe:FOO
        d.addCallback(run, "put", files[2], "tahoe:file2")
        d.addCallback(run, "put", "--format=SDMF", files[3], "tahoe:file3")
        def _check_put_mutable(out_and_err):
            (out, err) = out_and_err
            self._mutable_file3_uri = out.strip()
        d.addCallback(_check_put_mutable)
        d.addCallback(run, "get", "tahoe:file3")
        d.addCallback(_check_stdout_against, 3)

        #  tahoe put FOO
        STDIN_DATA = "This is the file to upload from stdin."
        d.addCallback(run, "put", "-", "tahoe-file-stdin", stdin=STDIN_DATA)
        #  tahoe put tahoe:FOO
        d.addCallback(run, "put", "-", "tahoe:from-stdin",
                      stdin="Other file from stdin.")

        d.addCallback(run, "ls")
        d.addCallback(_check_ls, ["tahoe-file0", "file2", "file3", "subdir",
                                  "tahoe-file-stdin", "from-stdin"])
        d.addCallback(run, "ls", "subdir")
        d.addCallback(_check_ls, ["tahoe-file1"])

        # tahoe mkdir FOO
        d.addCallback(run, "mkdir", "subdir2")
        d.addCallback(run, "ls")
        # TODO: extract the URI, set an alias with it
        d.addCallback(_check_ls, ["subdir2"])

        # tahoe get: (to stdin and to a file)
        d.addCallback(run, "get", "tahoe-file0")
        d.addCallback(_check_stdout_against, 0)
        d.addCallback(run, "get", "tahoe:subdir/tahoe-file1")
        d.addCallback(_check_stdout_against, 1)
        outfile0 = os.path.join(self.basedir, "outfile0")
        d.addCallback(run, "get", "file2", outfile0)
        def _check_outfile0(out_and_err):
            (out, err) = out_and_err
            data = open(outfile0,"rb").read()
            self.failUnlessEqual(data, b"data to be uploaded: file2\n")
        d.addCallback(_check_outfile0)
        outfile1 = os.path.join(self.basedir, "outfile0")
        d.addCallback(run, "get", "tahoe:subdir/tahoe-file1", outfile1)
        def _check_outfile1(out_and_err):
            (out, err) = out_and_err
            data = open(outfile1,"rb").read()
            self.failUnlessEqual(data, b"data to be uploaded: file1\n")
        d.addCallback(_check_outfile1)

        d.addCallback(run, "unlink", "tahoe-file0")
        d.addCallback(run, "unlink", "tahoe:file2")
        d.addCallback(run, "ls")
        d.addCallback(_check_ls, [], ["tahoe-file0", "file2"])

        d.addCallback(run, "ls", "-l")
        def _check_ls_l(out_and_err):
            (out, err) = out_and_err
            lines = out.split("\n")
            for l in lines:
                if "tahoe-file-stdin" in l:
                    self.failUnless(l.startswith("-r-- "), l)
                    self.failUnless(" %d " % len(STDIN_DATA) in l)
                if "file3" in l:
                    self.failUnless(l.startswith("-rw- "), l) # mutable
        d.addCallback(_check_ls_l)

        d.addCallback(run, "ls", "--uri")
        def _check_ls_uri(out_and_err):
            (out, err) = out_and_err
            lines = out.split("\n")
            for l in lines:
                if "file3" in l:
                    self.failUnless(self._mutable_file3_uri in l)
        d.addCallback(_check_ls_uri)

        d.addCallback(run, "ls", "--readonly-uri")
        def _check_ls_rouri(out_and_err):
            (out, err) = out_and_err
            lines = out.split("\n")
            for l in lines:
                if "file3" in l:
                    rw_uri = self._mutable_file3_uri
                    u = uri.from_string_mutable_filenode(rw_uri)
                    ro_uri = str(u.get_readonly().to_string(), "ascii")
                    self.failUnless(ro_uri in l)
        d.addCallback(_check_ls_rouri)


        d.addCallback(run, "mv", "tahoe-file-stdin", "tahoe-moved")
        d.addCallback(run, "ls")
        d.addCallback(_check_ls, ["tahoe-moved"], ["tahoe-file-stdin"])

        d.addCallback(run, "ln", "tahoe-moved", "newlink")
        d.addCallback(run, "ls")
        d.addCallback(_check_ls, ["tahoe-moved", "newlink"])

        d.addCallback(run, "cp", "tahoe:file3", "tahoe:file3-copy")
        d.addCallback(run, "ls")
        d.addCallback(_check_ls, ["file3", "file3-copy"])
        d.addCallback(run, "get", "tahoe:file3-copy")
        d.addCallback(_check_stdout_against, 3)

        # copy from disk into tahoe
        d.addCallback(run, "cp", files[4], "tahoe:file4")
        d.addCallback(run, "ls")
        d.addCallback(_check_ls, ["file3", "file3-copy", "file4"])
        d.addCallback(run, "get", "tahoe:file4")
        d.addCallback(_check_stdout_against, 4)

        # copy from tahoe into disk
        target_filename = os.path.join(self.basedir, "file-out")
        d.addCallback(run, "cp", "tahoe:file4", target_filename)
        def _check_cp_out(out_and_err):
            (out, err) = out_and_err
            self.failUnless(os.path.exists(target_filename))
            got = open(target_filename,"rb").read()
            self.failUnlessEqual(got, datas[4])
        d.addCallback(_check_cp_out)

        # copy from disk to disk (silly case)
        target2_filename = os.path.join(self.basedir, "file-out-copy")
        d.addCallback(run, "cp", target_filename, target2_filename)
        def _check_cp_out2(out_and_err):
            (out, err) = out_and_err
            self.failUnless(os.path.exists(target2_filename))
            got = open(target2_filename,"rb").read()
            self.failUnlessEqual(got, datas[4])
        d.addCallback(_check_cp_out2)

        # copy from tahoe into disk, overwriting an existing file
        d.addCallback(run, "cp", "tahoe:file3", target_filename)
        def _check_cp_out3(out_and_err):
            (out, err) = out_and_err
            self.failUnless(os.path.exists(target_filename))
            got = open(target_filename,"rb").read()
            self.failUnlessEqual(got, datas[3])
        d.addCallback(_check_cp_out3)

        # copy from disk into tahoe, overwriting an existing immutable file
        d.addCallback(run, "cp", files[5], "tahoe:file4")
        d.addCallback(run, "ls")
        d.addCallback(_check_ls, ["file3", "file3-copy", "file4"])
        d.addCallback(run, "get", "tahoe:file4")
        d.addCallback(_check_stdout_against, 5)

        # copy from disk into tahoe, overwriting an existing mutable file
        d.addCallback(run, "cp", files[5], "tahoe:file3")
        d.addCallback(run, "ls")
        d.addCallback(_check_ls, ["file3", "file3-copy", "file4"])
        d.addCallback(run, "get", "tahoe:file3")
        d.addCallback(_check_stdout_against, 5)

        # recursive copy: setup
        dn = os.path.join(self.basedir, "dir1")
        os.makedirs(dn)
        with open(os.path.join(dn, "rfile1"), "wb") as f:
            f.write(b"rfile1")
        with open(os.path.join(dn, "rfile2"), "wb") as f:
            f.write(b"rfile2")
        with open(os.path.join(dn, "rfile3"), "wb") as f:
            f.write(b"rfile3")
        sdn2 = os.path.join(dn, "subdir2")
        os.makedirs(sdn2)
        with open(os.path.join(sdn2, "rfile4"), "wb") as f:
            f.write(b"rfile4")
        with open(os.path.join(sdn2, "rfile5"), "wb") as f:
            f.write(b"rfile5")

        # from disk into tahoe
        d.addCallback(run, "cp", "-r", dn, "tahoe:")
        d.addCallback(run, "ls")
        d.addCallback(_check_ls, ["dir1"])
        d.addCallback(run, "ls", "dir1")
        d.addCallback(_check_ls, ["rfile1", "rfile2", "rfile3", "subdir2"],
                      ["rfile4", "rfile5"])
        d.addCallback(run, "ls", "tahoe:dir1/subdir2")
        d.addCallback(_check_ls, ["rfile4", "rfile5"],
                      ["rfile1", "rfile2", "rfile3"])
        d.addCallback(run, "get", "dir1/subdir2/rfile4")
        d.addCallback(_check_stdout_against, data="rfile4")

        # and back out again
        dn_copy = os.path.join(self.basedir, "dir1-copy")
        d.addCallback(run, "cp", "--verbose", "-r", "tahoe:dir1", dn_copy)
        def _check_cp_r_out(out_and_err):
            (out, err) = out_and_err
            def _cmp(name):
                old = open(os.path.join(dn, name), "rb").read()
                newfn = os.path.join(dn_copy, "dir1", name)
                self.failUnless(os.path.exists(newfn))
                new = open(newfn, "rb").read()
                self.failUnlessEqual(old, new)
            _cmp("rfile1")
            _cmp("rfile2")
            _cmp("rfile3")
            _cmp(os.path.join("subdir2", "rfile4"))
            _cmp(os.path.join("subdir2", "rfile5"))
        d.addCallback(_check_cp_r_out)

        # and copy it a second time, which ought to overwrite the same files
        d.addCallback(run, "cp", "-r", "tahoe:dir1", dn_copy)

        # and again, only writing filecaps
        dn_copy2 = os.path.join(self.basedir, "dir1-copy-capsonly")
        d.addCallback(run, "cp", "-r", "--caps-only", "tahoe:dir1", dn_copy2)
        def _check_capsonly(out_and_err):
            # these should all be LITs
            (out, err) = out_and_err
            x = open(os.path.join(dn_copy2, "dir1", "subdir2", "rfile4")).read()
            y = uri.from_string_filenode(x)
            self.failUnlessEqual(y.data, b"rfile4")
        d.addCallback(_check_capsonly)

        # and tahoe-to-tahoe
        d.addCallback(run, "cp", "-r", "tahoe:dir1", "tahoe:dir1-copy")
        d.addCallback(run, "ls")
        d.addCallback(_check_ls, ["dir1", "dir1-copy"])
        d.addCallback(run, "ls", "dir1-copy/dir1")
        d.addCallback(_check_ls, ["rfile1", "rfile2", "rfile3", "subdir2"],
                      ["rfile4", "rfile5"])
        d.addCallback(run, "ls", "tahoe:dir1-copy/dir1/subdir2")
        d.addCallback(_check_ls, ["rfile4", "rfile5"],
                      ["rfile1", "rfile2", "rfile3"])
        d.addCallback(run, "get", "dir1-copy/dir1/subdir2/rfile4")
        d.addCallback(_check_stdout_against, data="rfile4")

        # and copy it a second time, which ought to overwrite the same files
        d.addCallback(run, "cp", "-r", "tahoe:dir1", "tahoe:dir1-copy")

        # tahoe_ls doesn't currently handle the error correctly: it tries to
        # JSON-parse a traceback.
##         def _ls_missing(res):
##             argv = nodeargs + ["ls", "bogus"]
##             return self._run_cli(argv)
##         d.addCallback(_ls_missing)
##         def _check_ls_missing((out,err)):
##             print("OUT", out)
##             print("ERR", err)
##             self.failUnlessEqual(err, "")
##         d.addCallback(_check_ls_missing)

        return d

    def test_filesystem_with_cli_in_subprocess(self):
        # We do this in a separate test so that test_filesystem doesn't skip if we can't run bin/tahoe.

        d = self.set_up_nodes()
        def _new_happy_semantics(ign):
            for c in self.clients:
                c.encoding_params['happy'] = 1
        d.addCallback(_new_happy_semantics)

        def _run_in_subprocess(ignored, verb, *args, **kwargs):
            stdin = kwargs.get("stdin")
            # XXX https://tahoe-lafs.org/trac/tahoe-lafs/ticket/3548
            env = kwargs.get("env", os.environ)
            # Python warnings from the child process don't matter.
            env["PYTHONWARNINGS"] = "ignore"
            newargs = ["--node-directory", self.getdir("client0"), verb] + list(args)
            return self.run_bintahoe(newargs, stdin=stdin, env=env)

        def _check_succeeded(res):
            out, err, rc_or_sig = res
            self.failUnlessEqual(rc_or_sig, 0, str(res))

        d.addCallback(_run_in_subprocess, "create-alias", "newalias")
        d.addCallback(_check_succeeded)

        STDIN_DATA = b"This is the file to upload from stdin."
        d.addCallback(_run_in_subprocess, "put", "-", "newalias:tahoe-file", stdin=STDIN_DATA)
        d.addCallback(_check_succeeded)

        def _mv_with_http_proxy(ign):
            env = os.environ
            env['http_proxy'] = env['HTTP_PROXY'] = "http://127.0.0.0:12345"  # invalid address
            return _run_in_subprocess(None, "mv", "newalias:tahoe-file", "newalias:tahoe-moved", env=env)
        d.addCallback(_mv_with_http_proxy)
        d.addCallback(_check_succeeded)

        d.addCallback(_run_in_subprocess, "ls", "newalias:")
        def _check_ls(res):
            out, err, rc_or_sig = res
            self.failUnlessEqual(rc_or_sig, 0, str(res))
            self.failUnlessIn(b"tahoe-moved", out)
            self.failIfIn(b"tahoe-file", out)
        d.addCallback(_check_ls)
        return d

    def _test_checker(self, res):
        ut = upload.Data(b"too big to be literal" * 200, convergence=None)
        d = self._personal_node.add_file(u"big file", ut)

        d.addCallback(lambda res: self._personal_node.check(Monitor()))
        def _check_dirnode_results(r):
            self.failUnless(r.is_healthy())
        d.addCallback(_check_dirnode_results)
        d.addCallback(lambda res: self._personal_node.check(Monitor(), verify=True))
        d.addCallback(_check_dirnode_results)

        d.addCallback(lambda res: self._personal_node.get(u"big file"))
        def _got_chk_filenode(n):
            self.failUnless(isinstance(n, ImmutableFileNode))
            d = n.check(Monitor())
            def _check_filenode_results(r):
                self.failUnless(r.is_healthy())
            d.addCallback(_check_filenode_results)
            d.addCallback(lambda res: n.check(Monitor(), verify=True))
            d.addCallback(_check_filenode_results)
            return d
        d.addCallback(_got_chk_filenode)

        d.addCallback(lambda res: self._personal_node.get(u"sekrit data"))
        def _got_lit_filenode(n):
            self.failUnless(isinstance(n, LiteralFileNode))
            d = n.check(Monitor())
            def _check_lit_filenode_results(r):
                self.failUnlessEqual(r, None)
            d.addCallback(_check_lit_filenode_results)
            d.addCallback(lambda res: n.check(Monitor(), verify=True))
            d.addCallback(_check_lit_filenode_results)
            return d
        d.addCallback(_got_lit_filenode)
        return d


class Connections(SystemTestMixin, unittest.TestCase):
    FORCE_FOOLSCAP_FOR_STORAGE = True

    def test_rref(self):
        # The way the listening port is created is via
        # SameProcessStreamEndpointAssigner (allmydata.test.common), which then
        # makes an endpoint string parsed by AdoptedServerPort. The latter does
        # dup(fd), which results in the filedescriptor staying alive _until the
        # test ends_. That means that when we disown the service, we still have
        # the listening port there on the OS level! Just the resulting
        # connections aren't handled. So this test relies on aggressive
        # timeouts in the HTTP client and presumably some equivalent in
        # Foolscap, since connection refused does _not_ happen.
        self.basedir = "system/Connections/rref-foolscap-{}".format(
            self.FORCE_FOOLSCAP_FOR_STORAGE
        )
        d = self.set_up_nodes(2)
        def _start(ign):
            self.c0 = self.clients[0]
            nonclients = [s for s in self.c0.storage_broker.get_connected_servers()
                          if s.get_serverid() != self.c0.get_long_nodeid()]
            self.failUnlessEqual(len(nonclients), 1)

            self.s1 = nonclients[0]  # s1 is the server, not c0
            self.s1_storage_server = self.s1.get_storage_server()
            self.assertIsNot(self.s1_storage_server, None)
            self.assertTrue(self.s1.is_connected())
        d.addCallback(_start)

        # now shut down the server
        d.addCallback(lambda ign: self.clients[1].disownServiceParent())

        # kill any persistent http connections that might continue to work
        d.addCallback(lambda ign: self.close_idle_http_connections())

        # and wait for the client to notice
        def _poll():
            return len(self.c0.storage_broker.get_connected_servers()) == 1
        d.addCallback(lambda ign: self.poll(_poll))

        def _down(ign):
            self.assertFalse(self.s1.is_connected())
            storage_server = self.s1.get_storage_server()
            self.assertIsNot(storage_server, None)
            self.assertEqual(storage_server, self.s1_storage_server)
        d.addCallback(_down)
        return d


class HTTPSystemTest(SystemTest):
    """HTTP storage protocol variant of the system tests."""

    FORCE_FOOLSCAP_FOR_STORAGE = False



class HTTPConnections(Connections):
    """HTTP storage protocol variant of the connections tests."""
    FORCE_FOOLSCAP_FOR_STORAGE = False
<|MERGE_RESOLUTION|>--- conflicted
+++ resolved
@@ -521,17 +521,11 @@
 
 
     def test_mutable_sdmf(self):
-<<<<<<< HEAD
-        return self._test_mutable(SDMF_VERSION)
-
-    def test_mutable_mdmf(self):
-=======
         """SDMF mutables can be uploaded, downloaded, and many other things."""
         return self._test_mutable(SDMF_VERSION)
 
     def test_mutable_mdmf(self):
         """MDMF mutables can be uploaded, downloaded, and many other things."""
->>>>>>> 8735845a
         return self._test_mutable(MDMF_VERSION)
 
     def _test_mutable(self, mutable_version):
