--- conflicted
+++ resolved
@@ -47,16 +47,12 @@
     StorageStatusElement,
     remove_prefix
 )
-<<<<<<< HEAD
-=======
 from allmydata.scripts.admin import (
     migrate_crawler,
 )
 from allmydata.scripts.runner import (
     Options,
 )
-from .common_util import FakeCanary
->>>>>>> c3e574b2
 
 from .common_web import (
     render,
