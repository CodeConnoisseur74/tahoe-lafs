
from __future__ import (
    absolute_import,
)

import os.path, re, sys
from os import linesep

<<<<<<< HEAD
import six

from testtools import (
    skipUnless,
=======
from eliot import (
    log_call,
>>>>>>> 33d566ec
)

from twisted.trial import unittest

from twisted.internet import reactor
from twisted.python import usage
from twisted.internet.defer import (
    inlineCallbacks,
    DeferredList,
)
from twisted.python.filepath import FilePath
from twisted.python.runtime import (
    platform,
)
from allmydata.util import fileutil, pollmixin
from allmydata.util.encodingutil import unicode_to_argv, get_filesystem_encoding
from allmydata.test import common_util
import allmydata
<<<<<<< HEAD
from allmydata.scripts.runner import (
    parse_options,
)

from .common_util import parse_cli, run_cli
=======
from .common import (
    PIPE,
    Popen,
)
from .common_util import (
    parse_cli,
    run_cli,
)
>>>>>>> 33d566ec
from .cli_node_api import (
    CLINodeAPI,
    Expect,
    on_stdout,
    on_stdout_and_stderr,
)
from ..util.eliotutil import (
    inline_callbacks,
)
from .common import (
    SyncTestCase,
)

def get_root_from_file(src):
    srcdir = os.path.dirname(os.path.dirname(os.path.normcase(os.path.realpath(src))))

    root = os.path.dirname(srcdir)
    if os.path.basename(srcdir) == 'site-packages':
        if re.search(r'python.+\..+', os.path.basename(root)):
            root = os.path.dirname(root)
        root = os.path.dirname(root)
    elif os.path.basename(root) == 'src':
        root = os.path.dirname(root)

    return root

srcfile = allmydata.__file__
rootdir = get_root_from_file(srcfile)


@log_call(action_type="run-bin-tahoe")
def run_bintahoe(extra_argv, python_options=None):
    """
    Run the main Tahoe entrypoint in a child process with the given additional
    arguments.

    :param [unicode] extra_argv: More arguments for the child process argv.

<<<<<<< HEAD
class ParseOptionsTests(SyncTestCase):
    """
    Tests for ``parse_options``.
    """
    @skipUnless(six.PY2, "Only Python 2 exceptions must stringify to bytes.")
    def test_nonascii_unknown_subcommand_python2(self):
        """
        When ``parse_options`` is called with an argv indicating a subcommand that
        does not exist and which also contains non-ascii characters, the
        exception it raises includes the subcommand encoded as UTF-8.
        """
        tricky = u"\u2621"
        try:
            parse_options([unicode_to_argv(tricky, mangle=True)])
        except usage.error as e:
            self.assertEqual(
                b"Unknown command: " + tricky.encode("utf-8"),
                str(e)
            )


class BinTahoe(common_util.SignalMixin, unittest.TestCase, RunBinTahoeMixin):
=======
    :return: A three-tuple of stdout (unicode), stderr (unicode), and the
        child process "returncode" (int).
    """
    argv = [sys.executable.decode(get_filesystem_encoding())]
    if python_options is not None:
        argv.extend(python_options)
    argv.extend([u"-m", u"allmydata.scripts.runner"])
    argv.extend(extra_argv)
    argv = list(unicode_to_argv(arg) for arg in argv)
    p = Popen(argv, stdout=PIPE, stderr=PIPE)
    out = p.stdout.read().decode("utf-8")
    err = p.stderr.read().decode("utf-8")
    returncode = p.wait()
    return (out, err, returncode)


class BinTahoe(common_util.SignalMixin, unittest.TestCase):
>>>>>>> 33d566ec
    def test_unicode_arguments_and_output(self):
        """
        The runner script receives unmangled non-ASCII values in argv.
        """
        tricky = u"\u2621"
        out, err, returncode = run_bintahoe([tricky])
        self.assertEqual(returncode, 1)
        self.assertIn(u"Unknown command: " + tricky, out)

    def test_with_python_options(self):
        """
        Additional options for the Python interpreter don't prevent the runner
        script from receiving the arguments meant for it.
        """
        # This seems like a redundant test for someone else's functionality
        # but on Windows we parse the whole command line string ourselves so
        # we have to have our own implementation of skipping these options.

        # -t is a harmless option that warns about tabs so we can add it
        # without impacting other behavior noticably.
        out, err, returncode = run_bintahoe([u"--version"], python_options=[u"-t"])
        self.assertEqual(returncode, 0)
        self.assertTrue(out.startswith(allmydata.__appname__ + '/'))

    def test_help_eliot_destinations(self):
        out, err, returncode = run_bintahoe([u"--help-eliot-destinations"])
        self.assertIn(u"\tfile:<path>", out)
        self.assertEqual(returncode, 0)

    def test_eliot_destination(self):
        out, err, returncode = run_bintahoe([
            # Proves little but maybe more than nothing.
            u"--eliot-destination=file:-",
            # Throw in *some* command or the process exits with error, making
            # it difficult for us to see if the previous arg was accepted or
            # not.
            u"--help",
        ])
        self.assertEqual(returncode, 0)

    def test_unknown_eliot_destination(self):
        out, err, returncode = run_bintahoe([
            u"--eliot-destination=invalid:more",
        ])
        self.assertEqual(1, returncode)
        self.assertIn(u"Unknown destination description", out)
        self.assertIn(u"invalid:more", out)

    def test_malformed_eliot_destination(self):
        out, err, returncode = run_bintahoe([
            u"--eliot-destination=invalid",
        ])
        self.assertEqual(1, returncode)
        self.assertIn(u"must be formatted like", out)

    def test_escape_in_eliot_destination(self):
        out, err, returncode = run_bintahoe([
            u"--eliot-destination=file:@foo",
        ])
        self.assertEqual(1, returncode)
        self.assertIn(u"Unsupported escape character", out)


class CreateNode(unittest.TestCase):
    # exercise "tahoe create-node" and "tahoe create-introducer" by calling
    # the corresponding code as a subroutine.

    def workdir(self, name):
        basedir = os.path.join("test_runner", "CreateNode", name)
        fileutil.make_dirs(basedir)
        return basedir

    @inlineCallbacks
    def do_create(self, kind, *args):
        basedir = self.workdir("test_" + kind)
        command = "create-" + kind
        is_client = kind in ("node", "client")
        tac = is_client and "tahoe-client.tac" or ("tahoe-" + kind + ".tac")

        n1 = os.path.join(basedir, command + "-n1")
        argv = ["--quiet", command, "--basedir", n1] + list(args)
        rc, out, err = yield run_cli(*argv)
        self.failUnlessEqual(err, "")
        self.failUnlessEqual(out, "")
        self.failUnlessEqual(rc, 0)
        self.failUnless(os.path.exists(n1))
        self.failUnless(os.path.exists(os.path.join(n1, tac)))

        if is_client:
            # tahoe.cfg should exist, and should have storage enabled for
            # 'create-node', and disabled for 'create-client'.
            tahoe_cfg = os.path.join(n1, "tahoe.cfg")
            self.failUnless(os.path.exists(tahoe_cfg))
            content = fileutil.read(tahoe_cfg).replace('\r\n', '\n')
            if kind == "client":
                self.failUnless(re.search(r"\n\[storage\]\n#.*\nenabled = false\n", content), content)
            else:
                self.failUnless(re.search(r"\n\[storage\]\n#.*\nenabled = true\n", content), content)
                self.failUnless("\nreserved_space = 1G\n" in content)

        # creating the node a second time should be rejected
        rc, out, err = yield run_cli(*argv)
        self.failIfEqual(rc, 0, str((out, err, rc)))
        self.failUnlessEqual(out, "")
        self.failUnless("is not empty." in err)

        # Fail if there is a non-empty line that doesn't end with a
        # punctuation mark.
        for line in err.splitlines():
            self.failIf(re.search("[\S][^\.!?]$", line), (line,))

        # test that the non --basedir form works too
        n2 = os.path.join(basedir, command + "-n2")
        argv = ["--quiet", command] + list(args) + [n2]
        rc, out, err = yield run_cli(*argv)
        self.failUnlessEqual(err, "")
        self.failUnlessEqual(out, "")
        self.failUnlessEqual(rc, 0)
        self.failUnless(os.path.exists(n2))
        self.failUnless(os.path.exists(os.path.join(n2, tac)))

        # test the --node-directory form
        n3 = os.path.join(basedir, command + "-n3")
        argv = ["--quiet", "--node-directory", n3, command] + list(args)
        rc, out, err = yield run_cli(*argv)
        self.failUnlessEqual(err, "")
        self.failUnlessEqual(out, "")
        self.failUnlessEqual(rc, 0)
        self.failUnless(os.path.exists(n3))
        self.failUnless(os.path.exists(os.path.join(n3, tac)))

        if kind in ("client", "node", "introducer"):
            # test that the output (without --quiet) includes the base directory
            n4 = os.path.join(basedir, command + "-n4")
            argv = [command] + list(args) + [n4]
            rc, out, err = yield run_cli(*argv)
            self.failUnlessEqual(err, "")
            self.failUnlessIn(" created in ", out)
            self.failUnlessIn(n4, out)
            self.failIfIn("\\\\?\\", out)
            self.failUnlessEqual(rc, 0)
            self.failUnless(os.path.exists(n4))
            self.failUnless(os.path.exists(os.path.join(n4, tac)))

        # make sure it rejects too many arguments
        self.failUnlessRaises(usage.UsageError, parse_cli,
                              command, "basedir", "extraarg")

        # when creating a non-client, there is no default for the basedir
        if not is_client:
            argv = [command]
            self.failUnlessRaises(usage.UsageError, parse_cli,
                                  command)

    def test_node(self):
        self.do_create("node", "--hostname=127.0.0.1")

    def test_client(self):
        # create-client should behave like create-node --no-storage.
        self.do_create("client")

    def test_introducer(self):
        self.do_create("introducer", "--hostname=127.0.0.1")

    def test_subcommands(self):
        # no arguments should trigger a command listing, via UsageError
        self.failUnlessRaises(usage.UsageError, parse_cli,
                              )


class RunNode(common_util.SignalMixin, unittest.TestCase, pollmixin.PollMixin):
    """
    exercise "tahoe run" for both introducer and client node, by spawning
    "tahoe run" as a subprocess. This doesn't get us line-level coverage, but
    it does a better job of confirming that the user can actually run
    "./bin/tahoe run" and expect it to work. This verifies that bin/tahoe sets
    up PYTHONPATH and the like correctly.
    """

    def workdir(self, name):
        basedir = os.path.join("test_runner", "RunNode", name)
        fileutil.make_dirs(basedir)
        return basedir

    @inline_callbacks
    def test_introducer(self):
        """
        The introducer furl is stable across restarts.
        """
        basedir = self.workdir("test_introducer")
        c1 = os.path.join(basedir, u"c1")
        tahoe = CLINodeAPI(reactor, FilePath(c1))
        self.addCleanup(tahoe.stop_and_wait)

        out, err, returncode = run_bintahoe([
            u"--quiet",
            u"create-introducer",
            u"--basedir", c1,
            u"--hostname", u"127.0.0.1",
        ])

        self.assertEqual(returncode, 0)

        # This makes sure that node.url is written, which allows us to
        # detect when the introducer restarts in _node_has_restarted below.
        config = fileutil.read(tahoe.config_file.path)
        self.assertIn('{}web.port = {}'.format(linesep, linesep), config)
        fileutil.write(
            tahoe.config_file.path,
            config.replace(
                '{}web.port = {}'.format(linesep, linesep),
                '{}web.port = 0{}'.format(linesep, linesep),
            )
        )

        p = Expect()
        tahoe.run(on_stdout(p))
        yield p.expect("introducer running")
        tahoe.active()

        yield self.poll(tahoe.introducer_furl_file.exists)

        # read the introducer.furl file so we can check that the contents
        # don't change on restart
        furl = fileutil.read(tahoe.introducer_furl_file.path)

        tahoe.active()

        # We don't keep track of PIDs in files on Windows.
        if not platform.isWindows():
            self.assertTrue(tahoe.twistd_pid_file.exists())
        self.assertTrue(tahoe.node_url_file.exists())

        # rm this so we can detect when the second incarnation is ready
        tahoe.node_url_file.remove()

        yield tahoe.stop_and_wait()

        p = Expect()
        tahoe.run(on_stdout(p))
        yield p.expect("introducer running")

        # Again, the second incarnation of the node might not be ready yet, so
        # poll until it is. This time introducer_furl_file already exists, so
        # we check for the existence of node_url_file instead.
        yield self.poll(tahoe.node_url_file.exists)

        # The point of this test!  After starting the second time the
        # introducer furl file must exist and contain the same contents as it
        # did before.
        self.assertTrue(tahoe.introducer_furl_file.exists())
        self.assertEqual(furl, fileutil.read(tahoe.introducer_furl_file.path))

    @inline_callbacks
    def test_client(self):
        """
        Test too many things.

        0) Verify that "tahoe create-node" takes a --webport option and writes
           the value to the configuration file.

        1) Verify that "tahoe run" writes a pid file and a node url file (on POSIX).

        2) Verify that the storage furl file has a stable value across a
           "tahoe run" / stop / "tahoe run" sequence.

        3) Verify that the pid file is removed after SIGTERM (on POSIX).
        """
        basedir = self.workdir("test_client")
        c1 = os.path.join(basedir, u"c1")

        tahoe = CLINodeAPI(reactor, FilePath(c1))
        # Set this up right now so we don't forget later.
        self.addCleanup(tahoe.cleanup)

        out, err, returncode = run_bintahoe([
            u"--quiet", u"create-node", u"--basedir", c1,
            u"--webport", u"0",
            u"--hostname", u"localhost",
        ])
        self.failUnlessEqual(returncode, 0)

        # Check that the --webport option worked.
        config = fileutil.read(tahoe.config_file.path)
        self.assertIn(
            '{}web.port = 0{}'.format(linesep, linesep),
            config,
        )

        # After this it's safe to start the node
        tahoe.active()

        p = Expect()
        # This will run until we stop it.
        tahoe.run(on_stdout(p))
        # Wait for startup to have proceeded to a reasonable point.
        yield p.expect("client running")
        tahoe.active()

        # read the storage.furl file so we can check that its contents don't
        # change on restart
        storage_furl = fileutil.read(tahoe.storage_furl_file.path)

        # We don't keep track of PIDs in files on Windows.
        if not platform.isWindows():
            self.assertTrue(tahoe.twistd_pid_file.exists())

        # rm this so we can detect when the second incarnation is ready
        tahoe.node_url_file.remove()
        yield tahoe.stop_and_wait()

        p = Expect()
        # We don't have to add another cleanup for this one, the one from
        # above is still registered.
        tahoe.run(on_stdout(p))
        yield p.expect("client running")
        tahoe.active()

        self.assertEqual(
            storage_furl,
            fileutil.read(tahoe.storage_furl_file.path),
        )

        if not platform.isWindows():
            self.assertTrue(
                tahoe.twistd_pid_file.exists(),
                "PID file ({}) didn't exist when we expected it to.  "
                "These exist: {}".format(
                    tahoe.twistd_pid_file,
                    tahoe.twistd_pid_file.parent().listdir(),
                ),
            )
        yield tahoe.stop_and_wait()

        if not platform.isWindows():
            # twistd.pid should be gone by now.
            self.assertFalse(tahoe.twistd_pid_file.exists())


    def _remove(self, res, file):
        fileutil.remove(file)
        return res

    def test_run_bad_directory(self):
        """
        If ``tahoe run`` is pointed at a non-node directory, it reports an error
        and exits.
        """
        return self._bad_directory_test(
            u"test_run_bad_directory",
            "tahoe run",
            lambda tahoe, p: tahoe.run(p),
            "is not a recognizable node directory",
        )

    def test_run_bogus_directory(self):
        """
        If ``tahoe run`` is pointed at a non-directory, it reports an error and
        exits.
        """
        return self._bad_directory_test(
            u"test_run_bogus_directory",
            "tahoe run",
            lambda tahoe, p: CLINodeAPI(
                tahoe.reactor,
                tahoe.basedir.sibling(u"bogus"),
            ).run(p),
            "does not look like a directory at all"
        )

    @inline_callbacks
    def _bad_directory_test(self, workdir, description, operation, expected_message):
        """
        Verify that a certain ``tahoe`` CLI operation produces a certain expected
        message and then exits.

        :param unicode workdir: A distinct path name for this test to operate
            on.

        :param unicode description: A description of the operation being
            performed.

        :param operation: A two-argument callable implementing the operation.
            The first argument is a ``CLINodeAPI`` instance to use to perform
            the operation.  The second argument is an ``IProcessProtocol`` to
            which the operations output must be delivered.

        :param unicode expected_message: Some text that is expected in the
            stdout or stderr of the operation in the successful case.

        :return: A ``Deferred`` that fires when the assertions have been made.
        """
        basedir = self.workdir(workdir)
        fileutil.make_dirs(basedir)

        tahoe = CLINodeAPI(reactor, FilePath(basedir))
        # If tahoe ends up thinking it should keep running, make sure it stops
        # promptly when the test is done.
        self.addCleanup(tahoe.cleanup)

        p = Expect()
        operation(tahoe, on_stdout_and_stderr(p))

        client_running = p.expect(b"client running")

        result, index = yield DeferredList([
            p.expect(expected_message),
            client_running,
        ], fireOnOneCallback=True, consumeErrors=True,
        )

        self.assertEqual(
            index,
            0,
            "Expected error message from '{}', got something else: {}".format(
                description,
                p.get_buffered_output(),
            ),
        )

        if not platform.isWindows():
            # It should not be running.
            self.assertFalse(tahoe.twistd_pid_file.exists())

        # Wait for the operation to *complete*.  If we got this far it's
        # because we got the expected message so we can expect the "tahoe ..."
        # child process to exit very soon.  This other Deferred will fail when
        # it eventually does but DeferredList above will consume the error.
        # What's left is a perfect indicator that the process has exited and
        # we won't get blamed for leaving the reactor dirty.
        yield client_running<|MERGE_RESOLUTION|>--- conflicted
+++ resolved
@@ -6,15 +6,13 @@
 import os.path, re, sys
 from os import linesep
 
-<<<<<<< HEAD
 import six
 
 from testtools import (
     skipUnless,
-=======
+)
 from eliot import (
     log_call,
->>>>>>> 33d566ec
 )
 
 from twisted.trial import unittest
@@ -33,13 +31,10 @@
 from allmydata.util.encodingutil import unicode_to_argv, get_filesystem_encoding
 from allmydata.test import common_util
 import allmydata
-<<<<<<< HEAD
 from allmydata.scripts.runner import (
     parse_options,
 )
 
-from .common_util import parse_cli, run_cli
-=======
 from .common import (
     PIPE,
     Popen,
@@ -48,7 +43,6 @@
     parse_cli,
     run_cli,
 )
->>>>>>> 33d566ec
 from .cli_node_api import (
     CLINodeAPI,
     Expect,
@@ -79,15 +73,6 @@
 rootdir = get_root_from_file(srcfile)
 
 
-@log_call(action_type="run-bin-tahoe")
-def run_bintahoe(extra_argv, python_options=None):
-    """
-    Run the main Tahoe entrypoint in a child process with the given additional
-    arguments.
-
-    :param [unicode] extra_argv: More arguments for the child process argv.
-
-<<<<<<< HEAD
 class ParseOptionsTests(SyncTestCase):
     """
     Tests for ``parse_options``.
@@ -109,8 +94,14 @@
             )
 
 
-class BinTahoe(common_util.SignalMixin, unittest.TestCase, RunBinTahoeMixin):
-=======
+@log_call(action_type="run-bin-tahoe")
+def run_bintahoe(extra_argv, python_options=None):
+    """
+    Run the main Tahoe entrypoint in a child process with the given additional
+    arguments.
+
+    :param [unicode] extra_argv: More arguments for the child process argv.
+
     :return: A three-tuple of stdout (unicode), stderr (unicode), and the
         child process "returncode" (int).
     """
@@ -128,7 +119,6 @@
 
 
 class BinTahoe(common_util.SignalMixin, unittest.TestCase):
->>>>>>> 33d566ec
     def test_unicode_arguments_and_output(self):
         """
         The runner script receives unmangled non-ASCII values in argv.
