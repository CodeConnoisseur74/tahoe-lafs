
from __future__ import (
    absolute_import,
)

import os.path, re, sys
from os import linesep

from twisted.trial import unittest

from twisted.internet import reactor
from twisted.python import usage
from twisted.internet.defer import (
    inlineCallbacks,
    returnValue,
    DeferredList,
)
from twisted.python.filepath import FilePath
from twisted.python.runtime import (
    platform,
)
from allmydata.util import fileutil, pollmixin
from allmydata.util.encodingutil import unicode_to_argv, unicode_to_output, \
    get_filesystem_encoding
from allmydata.test import common_util
import allmydata
from allmydata import __appname__
from .common_util import parse_cli, run_cli
from .cli_node_api import (
    CLINodeAPI,
    Expect,
    on_stdout,
    on_stdout_and_stderr,
)
from ._twisted_9607 import (
    getProcessOutputAndValue,
)
from ..util.eliotutil import (
    inline_callbacks,
)

def get_root_from_file(src):
    srcdir = os.path.dirname(os.path.dirname(os.path.normcase(os.path.realpath(src))))

    root = os.path.dirname(srcdir)
    if os.path.basename(srcdir) == 'site-packages':
        if re.search(r'python.+\..+', os.path.basename(root)):
            root = os.path.dirname(root)
        root = os.path.dirname(root)
    elif os.path.basename(root) == 'src':
        root = os.path.dirname(root)

    return root

srcfile = allmydata.__file__
rootdir = get_root_from_file(srcfile)

class RunBinTahoeMixin:
    @inlineCallbacks
    def find_import_location(self):
        res = yield self.run_bintahoe(["--version-and-path"])
        out, err, rc_or_sig = res
        self.assertEqual(rc_or_sig, 0, res)
        lines = out.splitlines()
        tahoe_pieces = lines[0].split()
        self.assertEqual(tahoe_pieces[0], "%s:" % (__appname__,), (tahoe_pieces, res))
        returnValue(tahoe_pieces[-1].strip("()"))

    def run_bintahoe(self, args, stdin=None, python_options=[], env=None):
        command = sys.executable
        argv = python_options + ["-m", "allmydata.scripts.runner"] + args

        if env is None:
            env = os.environ

        d = getProcessOutputAndValue(command, argv, env, stdinBytes=stdin)
        def fix_signal(result):
            # Mirror subprocess.Popen.returncode structure
            (out, err, signal) = result
            return (out, err, -signal)
        d.addErrback(fix_signal)
        return d


class BinTahoe(common_util.SignalMixin, unittest.TestCase, RunBinTahoeMixin):
    @inlineCallbacks
    def test_the_right_code(self):
        # running "tahoe" in a subprocess should find the same code that
        # holds this test file, else something is weird
        test_path = os.path.dirname(os.path.dirname(os.path.normcase(os.path.realpath(srcfile))))
        bintahoe_import_path = yield self.find_import_location()

        same = (bintahoe_import_path == test_path)
        if not same:
            msg = ("My tests and my 'tahoe' executable are using different paths.\n"
                   "tahoe: %r\n"
                   "tests: %r\n"
                   "( according to the test source filename %r)\n" %
                   (bintahoe_import_path, test_path, srcfile))

            if (not isinstance(rootdir, unicode) and
                rootdir.decode(get_filesystem_encoding(), 'replace') != rootdir):
                msg += ("However, this may be a false alarm because the import path\n"
                        "is not representable in the filesystem encoding.")
                raise unittest.SkipTest(msg)
            else:
                msg += "Please run the tests in a virtualenv that includes both the Tahoe-LAFS library and the 'tahoe' executable."
                self.fail(msg)

    def test_path(self):
        d = self.run_bintahoe(["--version-and-path"])
        def _cb(res):
            from allmydata import normalized_version

            out, err, rc_or_sig = res
            self.failUnlessEqual(rc_or_sig, 0, str(res))

            # Fail unless the __appname__ package is *this* version *and*
            # was loaded from *this* source directory.

            required_verstr = str(allmydata.__version__)

            self.failIfEqual(required_verstr, "unknown",
                             "We don't know our version, because this distribution didn't come "
                             "with a _version.py and 'setup.py update_version' hasn't been run.")

            srcdir = os.path.dirname(os.path.dirname(os.path.normcase(os.path.realpath(srcfile))))
            info = repr((res, allmydata.__appname__, required_verstr, srcdir))

            appverpath = out.split(')')[0]
            (appverfull, path) = appverpath.split('] (')
            (appver, comment) = appverfull.split(' [')
            (branch, full_version) = comment.split(': ')
            (app, ver) = appver.split(': ')

            self.failUnlessEqual(app, allmydata.__appname__, info)
            norm_ver = normalized_version(ver)
            norm_required = normalized_version(required_verstr)
            self.failUnlessEqual(norm_ver, norm_required, info)
            self.failUnlessEqual(path, srcdir, info)
            self.failUnlessEqual(branch, allmydata.branch)
            self.failUnlessEqual(full_version, allmydata.full_version)
        d.addCallback(_cb)
        return d

    def test_unicode_arguments_and_output(self):
        tricky = u"\u2621"
        try:
            tricky_arg = unicode_to_argv(tricky, mangle=True)
            tricky_out = unicode_to_output(tricky)
        except UnicodeEncodeError:
            raise unittest.SkipTest("A non-ASCII argument/output could not be encoded on this platform.")

        d = self.run_bintahoe([tricky_arg])
        def _cb(res):
            out, err, rc_or_sig = res
            self.failUnlessEqual(rc_or_sig, 1, str(res))
            self.failUnlessIn("Unknown command: "+tricky_out, out)
        d.addCallback(_cb)
        return d

    def test_run_with_python_options(self):
        # -t is a harmless option that warns about tabs.
        d = self.run_bintahoe(["--version"], python_options=["-t"])
        def _cb(res):
            out, err, rc_or_sig = res
            self.failUnlessEqual(rc_or_sig, 0, str(res))
            self.failUnless(out.startswith(allmydata.__appname__+':'), str(res))
        d.addCallback(_cb)
        return d

    def test_version_no_noise(self):
        d = self.run_bintahoe(["--version"])
        def _cb(res):
            out, err, rc_or_sig = res
            self.failUnlessEqual(rc_or_sig, 0, str(res))
            self.failUnless(out.startswith(allmydata.__appname__+':'), str(res))
            self.failIfIn("DeprecationWarning", out, str(res))
            errlines = err.split("\n")
            self.failIf([True for line in errlines if (line != "" and "UserWarning: Unbuilt egg for setuptools" not in line
                                                                  and "from pkg_resources import load_entry_point" not in line)], str(res))
            if err != "":
                raise unittest.SkipTest("This test is known not to pass on Ubuntu Lucid; see #1235.")
        d.addCallback(_cb)
        return d

    @inlineCallbacks
    def test_help_eliot_destinations(self):
        out, err, rc_or_sig = yield self.run_bintahoe(["--help-eliot-destinations"])
        self.assertIn("\tfile:<path>", out)
        self.assertEqual(rc_or_sig, 0)

    @inlineCallbacks
    def test_eliot_destination(self):
        out, err, rc_or_sig = yield self.run_bintahoe([
            # Proves little but maybe more than nothing.
            "--eliot-destination=file:-",
            # Throw in *some* command or the process exits with error, making
            # it difficult for us to see if the previous arg was accepted or
            # not.
            "--help",
        ])
        self.assertEqual(rc_or_sig, 0)

    @inlineCallbacks
    def test_unknown_eliot_destination(self):
        out, err, rc_or_sig = yield self.run_bintahoe([
            "--eliot-destination=invalid:more",
        ])
        self.assertEqual(1, rc_or_sig)
        self.assertIn("Unknown destination description", out)
        self.assertIn("invalid:more", out)

    @inlineCallbacks
    def test_malformed_eliot_destination(self):
        out, err, rc_or_sig = yield self.run_bintahoe([
            "--eliot-destination=invalid",
        ])
        self.assertEqual(1, rc_or_sig)
        self.assertIn("must be formatted like", out)

    @inlineCallbacks
    def test_escape_in_eliot_destination(self):
        out, err, rc_or_sig = yield self.run_bintahoe([
            "--eliot-destination=file:@foo",
        ])
        self.assertEqual(1, rc_or_sig)
        self.assertIn("Unsupported escape character", out)


class CreateNode(unittest.TestCase):
    # exercise "tahoe create-node", create-introducer,
    # create-key-generator, and create-stats-gatherer, by calling the
    # corresponding code as a subroutine.

    def workdir(self, name):
        basedir = os.path.join("test_runner", "CreateNode", name)
        fileutil.make_dirs(basedir)
        return basedir

    @inlineCallbacks
    def do_create(self, kind, *args):
        basedir = self.workdir("test_" + kind)
        command = "create-" + kind
        is_client = kind in ("node", "client")
        tac = is_client and "tahoe-client.tac" or ("tahoe-" + kind + ".tac")

        n1 = os.path.join(basedir, command + "-n1")
        argv = ["--quiet", command, "--basedir", n1] + list(args)
        rc, out, err = yield run_cli(*argv)
        self.failUnlessEqual(err, "")
        self.failUnlessEqual(out, "")
        self.failUnlessEqual(rc, 0)
        self.failUnless(os.path.exists(n1))
        self.failUnless(os.path.exists(os.path.join(n1, tac)))

        if is_client:
            # tahoe.cfg should exist, and should have storage enabled for
            # 'create-node', and disabled for 'create-client'.
            tahoe_cfg = os.path.join(n1, "tahoe.cfg")
            self.failUnless(os.path.exists(tahoe_cfg))
            content = fileutil.read(tahoe_cfg).replace('\r\n', '\n')
            if kind == "client":
                self.failUnless(re.search(r"\n\[storage\]\n#.*\nenabled = false\n", content), content)
            else:
                self.failUnless(re.search(r"\n\[storage\]\n#.*\nenabled = true\n", content), content)
                self.failUnless("\nreserved_space = 1G\n" in content)

        # creating the node a second time should be rejected
        rc, out, err = yield run_cli(*argv)
        self.failIfEqual(rc, 0, str((out, err, rc)))
        self.failUnlessEqual(out, "")
        self.failUnless("is not empty." in err)

        # Fail if there is a non-empty line that doesn't end with a
        # punctuation mark.
        for line in err.splitlines():
            self.failIf(re.search("[\S][^\.!?]$", line), (line,))

        # test that the non --basedir form works too
        n2 = os.path.join(basedir, command + "-n2")
        argv = ["--quiet", command] + list(args) + [n2]
        rc, out, err = yield run_cli(*argv)
        self.failUnlessEqual(err, "")
        self.failUnlessEqual(out, "")
        self.failUnlessEqual(rc, 0)
        self.failUnless(os.path.exists(n2))
        self.failUnless(os.path.exists(os.path.join(n2, tac)))

        # test the --node-directory form
        n3 = os.path.join(basedir, command + "-n3")
        argv = ["--quiet", "--node-directory", n3, command] + list(args)
        rc, out, err = yield run_cli(*argv)
        self.failUnlessEqual(err, "")
        self.failUnlessEqual(out, "")
        self.failUnlessEqual(rc, 0)
        self.failUnless(os.path.exists(n3))
        self.failUnless(os.path.exists(os.path.join(n3, tac)))

        if kind in ("client", "node", "introducer"):
            # test that the output (without --quiet) includes the base directory
            n4 = os.path.join(basedir, command + "-n4")
            argv = [command] + list(args) + [n4]
            rc, out, err = yield run_cli(*argv)
            self.failUnlessEqual(err, "")
            self.failUnlessIn(" created in ", out)
            self.failUnlessIn(n4, out)
            self.failIfIn("\\\\?\\", out)
            self.failUnlessEqual(rc, 0)
            self.failUnless(os.path.exists(n4))
            self.failUnless(os.path.exists(os.path.join(n4, tac)))

        # make sure it rejects too many arguments
        self.failUnlessRaises(usage.UsageError, parse_cli,
                              command, "basedir", "extraarg")

        # when creating a non-client, there is no default for the basedir
        if not is_client:
            argv = [command]
            self.failUnlessRaises(usage.UsageError, parse_cli,
                                  command)

    def test_node(self):
        self.do_create("node", "--hostname=127.0.0.1")

    def test_client(self):
        # create-client should behave like create-node --no-storage.
        self.do_create("client")

    def test_introducer(self):
        self.do_create("introducer", "--hostname=127.0.0.1")

    def test_stats_gatherer(self):
        self.do_create("stats-gatherer", "--hostname=127.0.0.1")

    def test_subcommands(self):
        # no arguments should trigger a command listing, via UsageError
        self.failUnlessRaises(usage.UsageError, parse_cli,
                              )

    @inlineCallbacks
    def test_stats_gatherer_good_args(self):
        rc,out,err = yield run_cli("create-stats-gatherer", "--hostname=foo",
                                   self.mktemp())
        self.assertEqual(rc, 0)
        rc,out,err = yield run_cli("create-stats-gatherer",
                                   "--location=tcp:foo:1234",
                                   "--port=tcp:1234", self.mktemp())
        self.assertEqual(rc, 0)


    def test_stats_gatherer_bad_args(self):
        def _test(args):
            argv = args.split()
            self.assertRaises(usage.UsageError, parse_cli, *argv)

        # missing hostname/location/port
        _test("create-stats-gatherer D")

        # missing port
        _test("create-stats-gatherer --location=foo D")

        # missing location
        _test("create-stats-gatherer --port=foo D")

        # can't provide both
        _test("create-stats-gatherer --hostname=foo --port=foo D")

        # can't provide both
        _test("create-stats-gatherer --hostname=foo --location=foo D")

        # can't provide all three
        _test("create-stats-gatherer --hostname=foo --location=foo --port=foo D")


class RunNode(common_util.SignalMixin, unittest.TestCase, pollmixin.PollMixin,
              RunBinTahoeMixin):
    """
    exercise "tahoe run" for both introducer, client node, and key-generator,
    by spawning "tahoe run" (or "tahoe start") as a subprocess. This doesn't
    get us line-level coverage, but it does a better job of confirming that
    the user can actually run "./bin/tahoe run" and expect it to work. This
    verifies that bin/tahoe sets up PYTHONPATH and the like correctly.

    This doesn't work on cygwin (it hangs forever), so we skip this test
    when we're on cygwin. It is likely that "tahoe start" itself doesn't
    work on cygwin: twisted seems unable to provide a version of
    spawnProcess which really works there.
    """

    def workdir(self, name):
        basedir = os.path.join("test_runner", "RunNode", name)
        fileutil.make_dirs(basedir)
        return basedir

    @inline_callbacks
    def test_introducer(self):
        """
        The introducer furl is stable across restarts.
        """
        basedir = self.workdir("test_introducer")
        c1 = os.path.join(basedir, "c1")
        tahoe = CLINodeAPI(reactor, FilePath(c1))
        self.addCleanup(tahoe.stop_and_wait)

<<<<<<< HEAD
        out, err, rc_or_sig = yield self.run_bintahoe([
            "--quiet",
            "create-introducer",
            "--basedir", c1,
            "--hostname", "127.0.0.1",
        ])
=======
        def _cb2(res):
            out, err, rc_or_sig = res

            fileutil.write(exit_trigger_file, "")
            errstr = "rc=%d, OUT: '%s', ERR: '%s'" % (rc_or_sig, out, err)
            self.failUnlessEqual(rc_or_sig, 0, errstr)
            self.failUnlessEqual(out, "", errstr)
            # self.failUnlessEqual(err, "", errstr) # See test_client_no_noise -- for now we ignore noise.

            # the parent (twistd) has exited. However, twistd writes the pid
            # from the child, not the parent, so we can't expect twistd.pid
            # to exist quite yet.

            # the node is running, but it might not have made it past the
            # first reactor turn yet, and if we kill it too early, it won't
            # remove the twistd.pid file. So wait until it does something
            # that we know it won't do until after the first turn.
        d.addCallback(_cb2)

        def _node_has_started():
            return os.path.exists(introducer_furl_file)
        d.addCallback(lambda res: self.poll(_node_has_started))

        def _started(res):
            # read the introducer.furl file so we can check that the contents
            # don't change on restart
            self.furl = fileutil.read(introducer_furl_file)

            fileutil.write(exit_trigger_file, "")
            self.failUnless(os.path.exists(twistd_pid_file))
            self.failUnless(os.path.exists(node_url_file))

            # rm this so we can detect when the second incarnation is ready
            os.unlink(node_url_file)
            return self.run_bintahoe(["--quiet", "restart", c1])
        d.addCallback(_started)

        def _then(res):
            out, err, rc_or_sig = res
            fileutil.write(exit_trigger_file, "")
            errstr = "rc=%d, OUT: '%s', ERR: '%s'" % (rc_or_sig, out, err)
            self.failUnlessEqual(rc_or_sig, 0, errstr)
            self.failUnlessEqual(out, "", errstr)
            # self.failUnlessEqual(err, "", errstr) # See test_client_no_noise -- for now we ignore noise.
        d.addCallback(_then)

        # Again, the second incarnation of the node might not be ready yet,
        # so poll until it is. This time introducer_furl_file already
        # exists, so we check for the existence of node_url_file instead.
        def _node_has_restarted():
            return os.path.exists(node_url_file)
        d.addCallback(lambda res: self.poll(_node_has_restarted))

        def _check_same_furl(res):
            self.failUnless(os.path.exists(introducer_furl_file))
            self.failUnlessEqual(self.furl, fileutil.read(introducer_furl_file))
        d.addCallback(_check_same_furl)

        # Now we can kill it. TODO: On a slow machine, the node might kill
        # itself before we get a chance to, especially if spawning the
        # 'tahoe stop' command takes a while.
        def _stop(res):
            fileutil.write(exit_trigger_file, "")
            self.failUnless(os.path.exists(twistd_pid_file))

            return self.run_bintahoe(["--quiet", "stop", c1])
        d.addCallback(_stop)

        def _after_stopping(res):
            out, err, rc_or_sig = res
            fileutil.write(exit_trigger_file, "")
            # the parent has exited by now
            errstr = "rc=%d, OUT: '%s', ERR: '%s'" % (rc_or_sig, out, err)
            self.failUnlessEqual(rc_or_sig, 0, errstr)
            self.failUnlessEqual(out, "", errstr)
            # self.failUnlessEqual(err, "", errstr) # See test_client_no_noise -- for now we ignore noise.
            # the parent was supposed to poll and wait until it sees
            # twistd.pid go away before it exits, so twistd.pid should be
            # gone by now.
            self.failIf(os.path.exists(twistd_pid_file))
        d.addCallback(_after_stopping)
        d.addBoth(self._remove, exit_trigger_file)
        return d

    def test_client_no_noise(self):
        self.skip_if_cannot_daemonize()

        basedir = self.workdir("test_client_no_noise")
        c1 = os.path.join(basedir, "c1")
        exit_trigger_file = os.path.join(c1, _Client.EXIT_TRIGGER_FILE)
        twistd_pid_file = os.path.join(c1, "twistd.pid")
        node_url_file = os.path.join(c1, "node.url")
>>>>>>> a431ea22

        self.assertEqual(rc_or_sig, 0)

        # This makes sure that node.url is written, which allows us to
        # detect when the introducer restarts in _node_has_restarted below.
        config = fileutil.read(tahoe.config_file.path)
        self.assertIn('{}web.port = {}'.format(linesep, linesep), config)
        fileutil.write(
            tahoe.config_file.path,
            config.replace(
                '{}web.port = {}'.format(linesep, linesep),
                '{}web.port = 0{}'.format(linesep, linesep),
            )
        )

        p = Expect()
        tahoe.run(on_stdout(p))
        yield p.expect("introducer running")
        tahoe.active()

        yield self.poll(tahoe.introducer_furl_file.exists)

        # read the introducer.furl file so we can check that the contents
        # don't change on restart
        furl = fileutil.read(tahoe.introducer_furl_file.path)

        tahoe.active()

        # We don't keep track of PIDs in files on Windows.
        if not platform.isWindows():
            self.assertTrue(tahoe.twistd_pid_file.exists())
        self.assertTrue(tahoe.node_url_file.exists())

        # rm this so we can detect when the second incarnation is ready
        tahoe.node_url_file.remove()

        yield tahoe.stop_and_wait()

        p = Expect()
        tahoe.run(on_stdout(p))
        yield p.expect("introducer running")

        # Again, the second incarnation of the node might not be ready yet, so
        # poll until it is. This time introducer_furl_file already exists, so
        # we check for the existence of node_url_file instead.
        yield self.poll(tahoe.node_url_file.exists)

        # The point of this test!  After starting the second time the
        # introducer furl file must exist and contain the same contents as it
        # did before.
        self.assertTrue(tahoe.introducer_furl_file.exists())
        self.assertEqual(furl, fileutil.read(tahoe.introducer_furl_file.path))

    @inline_callbacks
    def test_client(self):
        """
        Test many things.

        0) Verify that "tahoe create-node" takes a --webport option and writes
           the value to the configuration file.

        1) Verify that "tahoe run" writes a pid file and a node url file (on POSIX).

        2) Verify that the storage furl file has a stable value across a
           "tahoe run" / "tahoe stop" / "tahoe run" sequence.

        3) Verify that the pid file is removed after "tahoe stop" succeeds (on POSIX).
        """
        basedir = self.workdir("test_client")
        c1 = os.path.join(basedir, "c1")

        tahoe = CLINodeAPI(reactor, FilePath(c1))
        # Set this up right now so we don't forget later.
        self.addCleanup(tahoe.cleanup)

        out, err, rc_or_sig = yield self.run_bintahoe([
            "--quiet", "create-node", "--basedir", c1,
            "--webport", "0",
            "--hostname", "localhost",
        ])
        self.failUnlessEqual(rc_or_sig, 0)

        # Check that the --webport option worked.
        config = fileutil.read(tahoe.config_file.path)
        self.assertIn(
            '{}web.port = 0{}'.format(linesep, linesep),
            config,
        )

        # After this it's safe to start the node
        tahoe.active()

        p = Expect()
        # This will run until we stop it.
        tahoe.run(on_stdout(p))
        # Wait for startup to have proceeded to a reasonable point.
        yield p.expect("client running")
        tahoe.active()

        # read the storage.furl file so we can check that its contents don't
        # change on restart
        storage_furl = fileutil.read(tahoe.storage_furl_file.path)

        # We don't keep track of PIDs in files on Windows.
        if not platform.isWindows():
            self.assertTrue(tahoe.twistd_pid_file.exists())

        # rm this so we can detect when the second incarnation is ready
        tahoe.node_url_file.remove()
        yield tahoe.stop_and_wait()

        p = Expect()
        # We don't have to add another cleanup for this one, the one from
        # above is still registered.
        tahoe.run(on_stdout(p))
        yield p.expect("client running")
        tahoe.active()

        self.assertEqual(
            storage_furl,
            fileutil.read(tahoe.storage_furl_file.path),
        )

        if not platform.isWindows():
            self.assertTrue(
                tahoe.twistd_pid_file.exists(),
                "PID file ({}) didn't exist when we expected it to.  "
                "These exist: {}".format(
                    tahoe.twistd_pid_file,
                    tahoe.twistd_pid_file.parent().listdir(),
                ),
            )
        yield tahoe.stop_and_wait()

        if not platform.isWindows():
            # twistd.pid should be gone by now.
            self.assertFalse(tahoe.twistd_pid_file.exists())


    def _remove(self, res, file):
        fileutil.remove(file)
        return res

    def test_run_bad_directory(self):
        """
        If ``tahoe run`` is pointed at a non-node directory, it reports an error
        and exits.
        """
        return self._bad_directory_test(
            u"test_run_bad_directory",
            "tahoe run",
            lambda tahoe, p: tahoe.run(p),
            "is not a recognizable node directory",
        )

    def test_run_bogus_directory(self):
        """
        If ``tahoe run`` is pointed at a non-directory, it reports an error and
        exits.
        """
        return self._bad_directory_test(
            u"test_run_bogus_directory",
            "tahoe run",
            lambda tahoe, p: CLINodeAPI(
                tahoe.reactor,
                tahoe.basedir.sibling(u"bogus"),
            ).run(p),
            "does not look like a directory at all"
        )

    def test_stop_bad_directory(self):
        """
        If ``tahoe run`` is pointed at a directory where no node is running, it
        reports an error and exits.
        """
        return self._bad_directory_test(
            u"test_stop_bad_directory",
            "tahoe stop",
            lambda tahoe, p: tahoe.stop(p),
            "does not look like a running node directory",
        )

    @inline_callbacks
    def _bad_directory_test(self, workdir, description, operation, expected_message):
        """
        Verify that a certain ``tahoe`` CLI operation produces a certain expected
        message and then exits.

        :param unicode workdir: A distinct path name for this test to operate
            on.

        :param unicode description: A description of the operation being
            performed.

        :param operation: A two-argument callable implementing the operation.
            The first argument is a ``CLINodeAPI`` instance to use to perform
            the operation.  The second argument is an ``IProcessProtocol`` to
            which the operations output must be delivered.

        :param unicode expected_message: Some text that is expected in the
            stdout or stderr of the operation in the successful case.

        :return: A ``Deferred`` that fires when the assertions have been made.
        """
        basedir = self.workdir(workdir)
        fileutil.make_dirs(basedir)

        tahoe = CLINodeAPI(reactor, FilePath(basedir))
        # If tahoe ends up thinking it should keep running, make sure it stops
        # promptly when the test is done.
        self.addCleanup(tahoe.cleanup)

        p = Expect()
        operation(tahoe, on_stdout_and_stderr(p))

        client_running = p.expect(b"client running")

        result, index = yield DeferredList([
            p.expect(expected_message),
            client_running,
        ], fireOnOneCallback=True, consumeErrors=True,
        )

        self.assertEqual(
            index,
            0,
            "Expected error message from '{}', got something else: {}".format(
                description,
                p.get_buffered_output(),
            ),
        )

        if not platform.isWindows():
            # It should not be running.
            self.assertFalse(tahoe.twistd_pid_file.exists())

        # Wait for the operation to *complete*.  If we got this far it's
        # because we got the expected message so we can expect the "tahoe ..."
        # child process to exit very soon.  This other Deferred will fail when
        # it eventually does but DeferredList above will consume the error.
        # What's left is a perfect indicator that the process has exited and
        # we won't get blamed for leaving the reactor dirty.
        yield client_running<|MERGE_RESOLUTION|>--- conflicted
+++ resolved
@@ -403,107 +403,12 @@
         tahoe = CLINodeAPI(reactor, FilePath(c1))
         self.addCleanup(tahoe.stop_and_wait)
 
-<<<<<<< HEAD
         out, err, rc_or_sig = yield self.run_bintahoe([
             "--quiet",
             "create-introducer",
             "--basedir", c1,
             "--hostname", "127.0.0.1",
         ])
-=======
-        def _cb2(res):
-            out, err, rc_or_sig = res
-
-            fileutil.write(exit_trigger_file, "")
-            errstr = "rc=%d, OUT: '%s', ERR: '%s'" % (rc_or_sig, out, err)
-            self.failUnlessEqual(rc_or_sig, 0, errstr)
-            self.failUnlessEqual(out, "", errstr)
-            # self.failUnlessEqual(err, "", errstr) # See test_client_no_noise -- for now we ignore noise.
-
-            # the parent (twistd) has exited. However, twistd writes the pid
-            # from the child, not the parent, so we can't expect twistd.pid
-            # to exist quite yet.
-
-            # the node is running, but it might not have made it past the
-            # first reactor turn yet, and if we kill it too early, it won't
-            # remove the twistd.pid file. So wait until it does something
-            # that we know it won't do until after the first turn.
-        d.addCallback(_cb2)
-
-        def _node_has_started():
-            return os.path.exists(introducer_furl_file)
-        d.addCallback(lambda res: self.poll(_node_has_started))
-
-        def _started(res):
-            # read the introducer.furl file so we can check that the contents
-            # don't change on restart
-            self.furl = fileutil.read(introducer_furl_file)
-
-            fileutil.write(exit_trigger_file, "")
-            self.failUnless(os.path.exists(twistd_pid_file))
-            self.failUnless(os.path.exists(node_url_file))
-
-            # rm this so we can detect when the second incarnation is ready
-            os.unlink(node_url_file)
-            return self.run_bintahoe(["--quiet", "restart", c1])
-        d.addCallback(_started)
-
-        def _then(res):
-            out, err, rc_or_sig = res
-            fileutil.write(exit_trigger_file, "")
-            errstr = "rc=%d, OUT: '%s', ERR: '%s'" % (rc_or_sig, out, err)
-            self.failUnlessEqual(rc_or_sig, 0, errstr)
-            self.failUnlessEqual(out, "", errstr)
-            # self.failUnlessEqual(err, "", errstr) # See test_client_no_noise -- for now we ignore noise.
-        d.addCallback(_then)
-
-        # Again, the second incarnation of the node might not be ready yet,
-        # so poll until it is. This time introducer_furl_file already
-        # exists, so we check for the existence of node_url_file instead.
-        def _node_has_restarted():
-            return os.path.exists(node_url_file)
-        d.addCallback(lambda res: self.poll(_node_has_restarted))
-
-        def _check_same_furl(res):
-            self.failUnless(os.path.exists(introducer_furl_file))
-            self.failUnlessEqual(self.furl, fileutil.read(introducer_furl_file))
-        d.addCallback(_check_same_furl)
-
-        # Now we can kill it. TODO: On a slow machine, the node might kill
-        # itself before we get a chance to, especially if spawning the
-        # 'tahoe stop' command takes a while.
-        def _stop(res):
-            fileutil.write(exit_trigger_file, "")
-            self.failUnless(os.path.exists(twistd_pid_file))
-
-            return self.run_bintahoe(["--quiet", "stop", c1])
-        d.addCallback(_stop)
-
-        def _after_stopping(res):
-            out, err, rc_or_sig = res
-            fileutil.write(exit_trigger_file, "")
-            # the parent has exited by now
-            errstr = "rc=%d, OUT: '%s', ERR: '%s'" % (rc_or_sig, out, err)
-            self.failUnlessEqual(rc_or_sig, 0, errstr)
-            self.failUnlessEqual(out, "", errstr)
-            # self.failUnlessEqual(err, "", errstr) # See test_client_no_noise -- for now we ignore noise.
-            # the parent was supposed to poll and wait until it sees
-            # twistd.pid go away before it exits, so twistd.pid should be
-            # gone by now.
-            self.failIf(os.path.exists(twistd_pid_file))
-        d.addCallback(_after_stopping)
-        d.addBoth(self._remove, exit_trigger_file)
-        return d
-
-    def test_client_no_noise(self):
-        self.skip_if_cannot_daemonize()
-
-        basedir = self.workdir("test_client_no_noise")
-        c1 = os.path.join(basedir, "c1")
-        exit_trigger_file = os.path.join(c1, _Client.EXIT_TRIGGER_FILE)
-        twistd_pid_file = os.path.join(c1, "twistd.pid")
-        node_url_file = os.path.join(c1, "node.url")
->>>>>>> a431ea22
 
         self.assertEqual(rc_or_sig, 0)
 
