--- conflicted
+++ resolved
@@ -45,11 +45,7 @@
                     "my-version": "ver",
                     "oldest-supported": "oldest",
                     }
-<<<<<<< HEAD
-            s = NativeStorageServer(server_id, ann, None, None, {}, None)
-=======
             s = NativeStorageServer(server_id, ann, None, None, None)
->>>>>>> 3b0ace17
             sb.test_add_server(server_id, s)
         c = FakeClient()
         c.storage_broker = sb
