--- conflicted
+++ resolved
@@ -6,7 +6,6 @@
 import mock
 from textwrap import dedent
 
-<<<<<<< HEAD
 from hypothesis import (
     given,
     settings,
@@ -15,9 +14,8 @@
     integers,
     sets,
 )
-=======
+
 from unittest import skipIf
->>>>>>> 03948ba6
 
 from twisted.trial import unittest
 from twisted.internet import defer
@@ -112,10 +110,6 @@
             self.patch(iputil, 'get_local_addresses_sync',
                        lambda: local_addresses)
 
-<<<<<<< HEAD
-        n = TestNode(basedir)
-        furl = n.tub.registerReference(n)
-=======
         tub = testing_tub(config_data)
         tub.setServiceParent(self.parent)
 
@@ -123,7 +117,7 @@
             pass
 
         furl = tub.registerReference(Foo())
->>>>>>> 03948ba6
+
         for address in expected_addresses:
             self.assertIn(address, furl)
 
@@ -577,7 +571,33 @@
     def setServiceParent(self, parent): pass
 
 class Listeners(unittest.TestCase):
-<<<<<<< HEAD
+    def test_listen_on_zero(self):
+        """
+        Trying to listen on port 0 should be an error
+        """
+        basedir = self.mktemp()
+        create_node_dir(basedir, "testing")
+        with open(os.path.join(basedir, "tahoe.cfg"), "w") as f:
+            f.write(BASE_CONFIG)
+            f.write("[node]\n")
+            f.write("tub.port = tcp:0\n")
+            f.write("tub.location = AUTO\n")
+
+        config = client.read_config(basedir, "client.port")
+        i2p_provider = mock.Mock()
+        tor_provider = mock.Mock()
+        dfh, fch = create_connection_handlers(None, config, i2p_provider, tor_provider)
+        tub_options = create_tub_options(config)
+        t = FakeTub()
+
+        with mock.patch("allmydata.node.Tub", return_value=t):
+            with self.assertRaises(ValueError) as ctx:
+                create_main_tub(config, tub_options, dfh, fch, i2p_provider, tor_provider)
+        self.assertIn(
+            "you must choose",
+            str(ctx.exception),
+        )
+
     # Randomly allocate a couple distinct port numbers to try out.  The test
     # never actually binds these port numbers so we don't care if they're "in
     # use" on the system or not.  We just want a couple distinct values we can
@@ -599,41 +619,6 @@
         os.mkdir(n.basedir)
         os.mkdir(os.path.join(n.basedir, "private"))
         port1, port2 = iter(ports)
-=======
-
-    def test_listen_on_zero(self):
-        """
-        Trying to listen on port 0 should be an error
-        """
-        basedir = self.mktemp()
-        create_node_dir(basedir, "testing")
-        with open(os.path.join(basedir, "tahoe.cfg"), "w") as f:
-            f.write(BASE_CONFIG)
-            f.write("[node]\n")
-            f.write("tub.port = tcp:0\n")
-            f.write("tub.location = AUTO\n")
-
-        config = client.read_config(basedir, "client.port")
-        i2p_provider = mock.Mock()
-        tor_provider = mock.Mock()
-        dfh, fch = create_connection_handlers(None, config, i2p_provider, tor_provider)
-        tub_options = create_tub_options(config)
-        t = FakeTub()
-
-        with mock.patch("allmydata.node.Tub", return_value=t):
-            with self.assertRaises(ValueError) as ctx:
-                create_main_tub(config, tub_options, dfh, fch, i2p_provider, tor_provider)
-        self.assertIn(
-            "you must choose",
-            str(ctx.exception),
-        )
-
-    def test_multiple_ports(self):
-        basedir = self.mktemp()
-        create_node_dir(basedir, "testing")
-        port1 = iputil.allocate_tcp_port()
-        port2 = iputil.allocate_tcp_port()
->>>>>>> 03948ba6
         port = ("tcp:%d:interface=127.0.0.1,tcp:%d:interface=127.0.0.1" %
                 (port1, port2))
         location = "tcp:localhost:%d,tcp:localhost:%d" % (port1, port2)
