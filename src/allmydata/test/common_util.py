from __future__ import print_function

import os
import time
import signal
from random import randrange
from six.moves import StringIO
from io import (
    TextIOWrapper,
    BytesIO,
)

from twisted.internet import reactor, defer
from twisted.python import failure
from twisted.trial import unittest

from ..util.assertutil import precondition
from ..scripts import runner
from allmydata.util.encodingutil import unicode_platform, get_filesystem_encoding, get_io_encoding
# Imported for backwards compatibility:
from future.utils import bord, bchr, binary_type
from past.builtins import unicode


def skip_if_cannot_represent_filename(u):
    precondition(isinstance(u, unicode))

    enc = get_filesystem_encoding()
    if not unicode_platform():
        try:
            u.encode(enc)
        except UnicodeEncodeError:
            raise unittest.SkipTest("A non-ASCII filename could not be encoded on this platform.")

def skip_if_cannot_represent_argv(u):
    precondition(isinstance(u, unicode))
    try:
        u.encode(get_io_encoding())
    except UnicodeEncodeError:
        raise unittest.SkipTest("A non-ASCII argv could not be encoded on this platform.")


def _getvalue(io):
    """
    Read out the complete contents of a file-like object.
    """
    io.seek(0)
    return io.read()


def run_cli_bytes(verb, *args, **kwargs):
    """
    Run a Tahoe-LAFS CLI command specified as bytes.

    Most code should prefer ``run_cli_unicode`` which deals with all the
    necessary encoding considerations.  This helper still exists so that novel
    misconfigurations can be explicitly tested (for example, receiving UTF-8
    bytes when the system encoding claims to be ASCII).

    :param bytes verb: The command to run.  For example, ``b"create-node"``.

    :param [bytes] args: The arguments to pass to the command.  For example,
        ``(b"--hostname=localhost",)``.

    :param [bytes] nodeargs: Extra arguments to pass to the Tahoe executable
        before ``verb``.

    :param bytes stdin: Text to pass to the command via stdin.

    :param NoneType|str encoding: The name of an encoding which stdout and
        stderr will be configured to use.  ``None`` means stdout and stderr
        will accept bytes and unicode and use the default system encoding for
        translating between them.
    """
    nodeargs = kwargs.pop("nodeargs", [])
    encoding = kwargs.pop("encoding", None)
    precondition(
        all(isinstance(arg, bytes) for arg in [verb] + nodeargs + list(args)),
        "arguments to run_cli must be bytes -- convert using unicode_to_argv",
        verb=verb,
        args=args,
        nodeargs=nodeargs,
    )
    argv = nodeargs + [verb] + list(args)
<<<<<<< HEAD
    stdin = StringIO(kwargs.get("stdin", ""))
    stdout = StringIO()
    stderr = StringIO()
=======
    stdin = kwargs.get("stdin", "")
    if encoding is None:
        # The original behavior, the Python 2 behavior, is to accept either
        # bytes or unicode and try to automatically encode or decode as
        # necessary.  This works okay for ASCII and if LANG is set
        # appropriately.  These aren't great constraints so we should move
        # away from this behavior.
        stdout = StringIO()
        stderr = StringIO()
    else:
        # The new behavior, the Python 3 behavior, is to accept unicode and
        # encode it using a specific encoding.  For older versions of Python
        # 3, the encoding is determined from LANG (bad) but for newer Python
        # 3, the encoding is always utf-8 (good).  Tests can pass in different
        # encodings to exercise different behaviors.
        stdout = TextIOWrapper(BytesIO(), encoding)
        stderr = TextIOWrapper(BytesIO(), encoding)
>>>>>>> 1c2f3ee9
    d = defer.succeed(argv)
    d.addCallback(runner.parse_or_exit_with_explanation, stdout=stdout, stderr=stderr, stdin=stdin)
    d.addCallback(
        runner.dispatch,
        stdin=stdin,
        stdout=stdout,
        stderr=stderr,
    )
    def _done(rc):
        return 0, _getvalue(stdout), _getvalue(stderr)
    def _err(f):
        f.trap(SystemExit)
        return f.value.code, _getvalue(stdout), _getvalue(stderr)
    d.addCallbacks(_done, _err)
    return d


def run_cli_unicode(verb, argv, nodeargs=None, stdin=None, encoding=None):
    """
    Run a Tahoe-LAFS CLI command.

    :param unicode verb: The command to run.  For example, ``u"create-node"``.

    :param [unicode] argv: The arguments to pass to the command.  For example,
        ``[u"--hostname=localhost"]``.

    :param [unicode] nodeargs: Extra arguments to pass to the Tahoe executable
        before ``verb``.

    :param unicode stdin: Text to pass to the command via stdin.

    :param NoneType|str encoding: The name of an encoding to use for all
        bytes/unicode conversions necessary *and* the encoding to cause stdio
        to declare with its ``encoding`` attribute.  ``None`` means ASCII will
        be used and no declaration will be made at all.
    """
    if nodeargs is None:
        nodeargs = []
    precondition(
        all(isinstance(arg, unicode) for arg in [verb] + nodeargs + argv),
        "arguments to run_cli_unicode must be unicode",
        verb=verb,
        nodeargs=nodeargs,
        argv=argv,
    )
    codec = encoding or "ascii"
    encode = lambda t: None if t is None else t.encode(codec)
    d = run_cli_bytes(
        encode(verb),
        nodeargs=list(encode(arg) for arg in nodeargs),
        stdin=encode(stdin),
        encoding=encoding,
        *list(encode(arg) for arg in argv)
    )
    def maybe_decode(result):
        code, stdout, stderr = result
        if isinstance(stdout, bytes):
            stdout = stdout.decode(codec)
        if isinstance(stderr, bytes):
            stderr = stderr.decode(codec)
        return code, stdout, stderr
    d.addCallback(maybe_decode)
    return d


run_cli = run_cli_bytes


def parse_cli(*argv):
    # This parses the CLI options (synchronously), and returns the Options
    # argument, or throws usage.UsageError if something went wrong.
    return runner.parse_options(argv)

class DevNullDictionary(dict):
    def __setitem__(self, key, value):
        return

def insecurerandstr(n):
    return b''.join(map(bchr, map(randrange, [0]*n, [256]*n)))

def flip_bit(good, which):
    # TODO Probs need to update with bchr/bord as with flip_one_bit, below.
    # flip the low-order bit of good[which]
    if which == -1:
        pieces = good[:which], good[-1:], ""
    else:
        pieces = good[:which], good[which:which+1], good[which+1:]
    return pieces[0] + chr(ord(pieces[1]) ^ 0x01) + pieces[2]

def flip_one_bit(s, offset=0, size=None):
    """ flip one random bit of the string s, in a byte greater than or equal to offset and less
    than offset+size. """
    precondition(isinstance(s, binary_type))
    if size is None:
        size=len(s)-offset
    i = randrange(offset, offset+size)
    result = s[:i] + bchr(bord(s[i])^(0x01<<randrange(0, 8))) + s[i+1:]
    assert result != s, "Internal error -- flip_one_bit() produced the same string as its input: %s == %s" % (result, s)
    return result


class ReallyEqualMixin(object):
    def failUnlessReallyEqual(self, a, b, msg=None):
        self.assertEqual(a, b, msg)
        self.assertEqual(type(a), type(b), "a :: %r (%s), b :: %r (%s), %r" % (a, type(a), b, type(b), msg))


class SignalMixin(object):
    # This class is necessary for any code which wants to use Processes
    # outside the usual reactor.run() environment. It is copied from
    # Twisted's twisted.test.test_process . Note that Twisted-8.2.0 uses
    # something rather different.
    sigchldHandler = None

    def setUp(self):
        # make sure SIGCHLD handler is installed, as it should be on
        # reactor.run(). problem is reactor may not have been run when this
        # test runs.
        if hasattr(reactor, "_handleSigchld") and hasattr(signal, "SIGCHLD"):
            self.sigchldHandler = signal.signal(signal.SIGCHLD,
                                                reactor._handleSigchld)
        return super(SignalMixin, self).setUp()

    def tearDown(self):
        if self.sigchldHandler:
            signal.signal(signal.SIGCHLD, self.sigchldHandler)
        return super(SignalMixin, self).tearDown()


class StallMixin(object):
    def stall(self, res=None, delay=1):
        d = defer.Deferred()
        reactor.callLater(delay, d.callback, res)
        return d


class Marker(object):
    pass

class FakeCanary(object):
    """For use in storage tests.
    """
    def __init__(self, ignore_disconnectors=False):
        self.ignore = ignore_disconnectors
        self.disconnectors = {}
    def notifyOnDisconnect(self, f, *args, **kwargs):
        if self.ignore:
            return
        m = Marker()
        self.disconnectors[m] = (f, args, kwargs)
        return m
    def dontNotifyOnDisconnect(self, marker):
        if self.ignore:
            return
        del self.disconnectors[marker]
    def getRemoteTubID(self):
        return None
    def getPeer(self):
        return "<fake>"


class ShouldFailMixin(object):

    def shouldFail(self, expected_failure, which, substring,
                   callable, *args, **kwargs):
        """Assert that a function call raises some exception. This is a
        Deferred-friendly version of TestCase.assertRaises() .

        Suppose you want to verify the following function:

         def broken(a, b, c):
             if a < 0:
                 raise TypeError('a must not be negative')
             return defer.succeed(b+c)

        You can use:
            d = self.shouldFail(TypeError, 'test name',
                                'a must not be negative',
                                broken, -4, 5, c=12)
        in your test method. The 'test name' string will be included in the
        error message, if any, because Deferred chains frequently make it
        difficult to tell which assertion was tripped.

        The substring= argument, if not None, must appear in the 'repr'
        of the message wrapped by this Failure, or the test will fail.
        """

        assert substring is None or isinstance(substring, (bytes, unicode))
        d = defer.maybeDeferred(callable, *args, **kwargs)
        def done(res):
            if isinstance(res, failure.Failure):
                res.trap(expected_failure)
                if substring:
                    self.failUnless(substring in str(res),
                                    "%s: substring '%s' not in '%s'"
                                    % (which, substring, str(res)))
                # return the Failure for further analysis, but in a form that
                # doesn't make the Deferred chain think that we failed.
                return [res]
            else:
                self.fail("%s was supposed to raise %s, not get '%s'" %
                          (which, expected_failure, res))
        d.addBoth(done)
        return d


class TestMixin(SignalMixin):
    def setUp(self):
        return super(TestMixin, self).setUp()

    def tearDown(self):
        self.clean_pending(required_to_quiesce=True)
        return super(TestMixin, self).tearDown()

    def clean_pending(self, dummy=None, required_to_quiesce=True):
        """
        This handy method cleans all pending tasks from the reactor.

        When writing a unit test, consider the following question:

            Is the code that you are testing required to release control once it
            has done its job, so that it is impossible for it to later come around
            (with a delayed reactor task) and do anything further?

        If so, then trial will usefully test that for you -- if the code under
        test leaves any pending tasks on the reactor then trial will fail it.

        On the other hand, some code is *not* required to release control -- some
        code is allowed to continuously maintain control by rescheduling reactor
        tasks in order to do ongoing work.  Trial will incorrectly require that
        code to clean up all its tasks from the reactor.

        Most people think that such code should be amended to have an optional
        "shutdown" operation that releases all control, but on the contrary it is
        good design for some code to *not* have a shutdown operation, but instead
        to have a "crash-only" design in which it recovers from crash on startup.

        If the code under test is of the "long-running" kind, which is *not*
        required to shutdown cleanly in order to pass tests, then you can simply
        call testutil.clean_pending() at the end of the unit test, and trial will
        be satisfied.
        """
        pending = reactor.getDelayedCalls()
        active = bool(pending)
        for p in pending:
            if p.active():
                p.cancel()
            else:
                print("WEIRDNESS! pending timed call not active!")
        if required_to_quiesce and active:
            self.fail("Reactor was still active when it was required to be quiescent.")


class TimezoneMixin(object):

    def setTimezone(self, timezone):
        def tzset_if_possible():
            # Windows doesn't have time.tzset().
            if hasattr(time, 'tzset'):
                time.tzset()

        unset = object()
        originalTimezone = os.environ.get('TZ', unset)
        def restoreTimezone():
            if originalTimezone is unset:
                del os.environ['TZ']
            else:
                os.environ['TZ'] = originalTimezone
            tzset_if_possible()

        os.environ['TZ'] = timezone
        self.addCleanup(restoreTimezone)
        tzset_if_possible()

    def have_working_tzset(self):
        return hasattr(time, 'tzset')


try:
    import win32file
    import win32con
    def make_readonly(path):
        win32file.SetFileAttributes(path, win32con.FILE_ATTRIBUTE_READONLY)
    def make_accessible(path):
        win32file.SetFileAttributes(path, win32con.FILE_ATTRIBUTE_NORMAL)
except ImportError:
    import stat
    def _make_readonly(path):
        os.chmod(path, stat.S_IREAD)
        os.chmod(os.path.dirname(path), stat.S_IREAD)
    def _make_accessible(path):
        os.chmod(os.path.dirname(path), stat.S_IWRITE | stat.S_IEXEC | stat.S_IREAD)
        os.chmod(path, stat.S_IWRITE | stat.S_IEXEC | stat.S_IREAD)
    make_readonly = _make_readonly
    make_accessible = _make_accessible


__all__ = [
    "make_readonly", "make_accessible", "TestMixin", "ShouldFailMixin",
    "StallMixin", "skip_if_cannot_represent_argv", "run_cli", "parse_cli",
    "DevNullDictionary", "insecurerandstr", "flip_bit", "flip_one_bit",
    "SignalMixin", "skip_if_cannot_represent_filename", "ReallyEqualMixin"
]<|MERGE_RESOLUTION|>--- conflicted
+++ resolved
@@ -82,11 +82,6 @@
         nodeargs=nodeargs,
     )
     argv = nodeargs + [verb] + list(args)
-<<<<<<< HEAD
-    stdin = StringIO(kwargs.get("stdin", ""))
-    stdout = StringIO()
-    stderr = StringIO()
-=======
     stdin = kwargs.get("stdin", "")
     if encoding is None:
         # The original behavior, the Python 2 behavior, is to accept either
@@ -104,7 +99,6 @@
         # encodings to exercise different behaviors.
         stdout = TextIOWrapper(BytesIO(), encoding)
         stderr = TextIOWrapper(BytesIO(), encoding)
->>>>>>> 1c2f3ee9
     d = defer.succeed(argv)
     d.addCallback(runner.parse_or_exit_with_explanation, stdout=stdout, stderr=stderr, stdin=stdin)
     d.addCallback(
