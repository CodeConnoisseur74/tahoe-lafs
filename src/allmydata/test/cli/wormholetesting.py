"""
An in-memory implementation of some of the magic-wormhole interfaces for
use by automated tests.

For example::

    async def peerA(mw):
        wormhole = mw.create("myapp", "wss://myserver", reactor)
        code = await wormhole.get_code()
        print(f"I have a code: {code}")
        message = await wormhole.when_received()
        print(f"I have a message: {message}")

    async def local_peerB(helper, mw):
        peerA_wormhole = await helper.wait_for_wormhole("myapp", "wss://myserver")
        code = await peerA_wormhole.when_code()

        peerB_wormhole = mw.create("myapp", "wss://myserver")
        peerB_wormhole.set_code(code)

        peerB_wormhole.send_message("Hello, peer A")

    # Run peerA against local_peerB with pure in-memory message passing.
    server, helper = memory_server()
    run(gather(peerA(server), local_peerB(helper, server)))

    # Run peerA against a peerB somewhere out in the world, using a real
    # wormhole relay server somewhere.
    import wormhole
    run(peerA(wormhole))
"""

from __future__ import annotations

<<<<<<< HEAD
__all__ = ['MemoryWormholeServer', 'TestingHelper', 'memory_server', 'IWormhole']

from typing import Iterator, Optional, List, Tuple, Any, TextIO
=======
from typing import Iterator, Optional, List, Tuple
from collections.abc import Awaitable
>>>>>>> c97e07dc
from inspect import getfullargspec
from itertools import count
from sys import stderr

from attrs import frozen, define, field, Factory
from twisted.internet.defer import Deferred, DeferredQueue, succeed, Awaitable
from wormhole._interfaces import IWormhole
from wormhole.wormhole import create
from zope.interface import implementer

WormholeCode = str
WormholeMessage = bytes
AppId = str
RelayURL = str
ApplicationKey = Tuple[RelayURL, AppId]

@define
class MemoryWormholeServer(object):
    """
    A factory for in-memory wormholes.

    :ivar _apps: Wormhole state arranged by the application id and relay URL
        it belongs to.

    :ivar _waiters: Observers waiting for a wormhole to be created for a
        specific application id and relay URL combination.
    """
    _apps: dict[ApplicationKey, _WormholeApp] = field(default=Factory(dict))
    _waiters: dict[ApplicationKey, Deferred] = field(default=Factory(dict))

    def create(
        self,
        appid: str,
        relay_url: str,
        reactor: Any,
        versions: Any={},
        delegate: Optional[Any]=None,
        journal: Optional[Any]=None,
        tor: Optional[Any]=None,
        timing: Optional[Any]=None,
        stderr: TextIO=stderr,
        _eventual_queue: Optional[Any]=None,
        _enable_dilate: bool=False,
    ) -> _MemoryWormhole:
        """
        Create a wormhole.  It will be able to connect to other wormholes created
        by this instance (and constrained by the normal appid/relay_url
        rules).
        """
        if tor is not None:
            raise ValueError("Cannot deal with Tor right now.")
        if _enable_dilate:
            raise ValueError("Cannot deal with dilation right now.")

        key = (relay_url, appid)
        wormhole = _MemoryWormhole(self._view(key))
        if key in self._waiters:
            self._waiters.pop(key).callback(wormhole)
        return wormhole

    def _view(self, key: ApplicationKey) -> _WormholeServerView:
        """
        Created a view onto this server's state that is limited by a certain
        appid/relay_url pair.
        """
        return _WormholeServerView(self, key)


@frozen
class TestingHelper(object):
    """
    Provide extra functionality for interacting with an in-memory wormhole
    implementation.

    This is intentionally a separate API so that it is not confused with
    proper public interface of the real wormhole implementation.
    """
    _server: MemoryWormholeServer

    async def wait_for_wormhole(self, appid: AppId, relay_url: RelayURL) -> IWormhole:
        """
        Wait for a wormhole to appear at a specific location.

        :param appid: The appid that the resulting wormhole will have.

        :param relay_url: The URL of the relay at which the resulting wormhole
            will presume to be created.

        :return: The first wormhole to be created which matches the given
            parameters.
        """
        key = (relay_url, appid)
        if key in self._server._waiters:
            raise ValueError(f"There is already a waiter for {key}")
        d = Deferred()
        self._server._waiters[key] = d
        wormhole = await d
        return wormhole


def _verify() -> None:
    """
    Roughly confirm that the in-memory wormhole creation function matches the
    interface of the real implementation.
    """
    # Poor man's interface verification.

    a = getfullargspec(create)
    b = getfullargspec(MemoryWormholeServer.create)
<<<<<<< HEAD

=======
>>>>>>> c97e07dc
    # I know it has a `self` argument at the beginning.  That's okay.
    b = b._replace(args=b.args[1:])

    # Just compare the same information to check function signature
    assert a.varkw == b.varkw
    assert a.args == b.args
    assert a.varargs == b.varargs
    assert a.kwonlydefaults == b.kwonlydefaults
    assert a.defaults == b.defaults


_verify()


@define
class _WormholeApp(object):
    """
    Represent a collection of wormholes that belong to the same
    appid/relay_url scope.
    """
    wormholes: dict[WormholeCode, IWormhole] = field(default=Factory(dict))
    _waiting: dict[WormholeCode, List[Deferred]] = field(default=Factory(dict))
    _counter: Iterator[int] = field(default=Factory(count))

    def allocate_code(self, wormhole: IWormhole, code: Optional[WormholeCode]) -> WormholeCode:
        """
        Allocate a new code for the given wormhole.

        This also associates the given wormhole with the code for future
        lookup.

        Code generation logic is trivial and certainly not good enough for any
        real use.  It is sufficient for automated testing, though.
        """
        if code is None:
            code = "{}-persnickety-tardigrade".format(next(self._counter))
        self.wormholes.setdefault(code, []).append(wormhole)
        try:
            waiters = self._waiting.pop(code)
        except KeyError:
            pass
        else:
            for w in waiters:
                w.callback(wormhole)

        return code

    def wait_for_wormhole(self, code: WormholeCode) -> Awaitable[_MemoryWormhole]:
        """
        Return a ``Deferred`` which fires with the next wormhole to be associated
        with the given code.  This is used to let the first end of a wormhole
        rendezvous with the second end.
        """
        d = Deferred()
        self._waiting.setdefault(code, []).append(d)
        return d


@frozen
class _WormholeServerView(object):
    """
    Present an interface onto the server to be consumed by individual
    wormholes.
    """
    _server: MemoryWormholeServer
    _key: ApplicationKey

    def allocate_code(self, wormhole: _MemoryWormhole, code: Optional[WormholeCode]) -> WormholeCode:
        """
        Allocate a new code for the given wormhole in the scope associated with
        this view.
        """
        app = self._server._apps.setdefault(self._key, _WormholeApp())
        return app.allocate_code(wormhole, code)

    def wormhole_by_code(self, code: WormholeCode, exclude: object) -> Deferred[IWormhole]:
        """
        Retrieve all wormholes previously associated with a code.
        """
        app = self._server._apps[self._key]
        wormholes = app.wormholes[code]
        try:
            [wormhole] = list(wormhole for wormhole in wormholes if wormhole != exclude)
        except ValueError:
            return app.wait_for_wormhole(code)
        return succeed(wormhole)


@implementer(IWormhole)
@define
class _MemoryWormhole(object):
    """
    Represent one side of a wormhole as conceived by ``MemoryWormholeServer``.
    """

    _view: _WormholeServerView
    _code: Optional[WormholeCode] = None
    _payload: DeferredQueue = field(default=Factory(DeferredQueue))
    _waiting_for_code: list[Deferred] = field(default=Factory(list))

    def allocate_code(self) -> None:
        if self._code is not None:
            raise ValueError(
                "allocate_code used with a wormhole which already has a code"
            )
        self._code = self._view.allocate_code(self, None)
        waiters = self._waiting_for_code
        self._waiting_for_code = []
        for d in waiters:
            d.callback(self._code)

    def set_code(self, code: WormholeCode) -> None:
        if self._code is None:
            self._code = code
            self._view.allocate_code(self, code)
        else:
            raise ValueError("set_code used with a wormhole which already has a code")

    def when_code(self) -> Deferred[WormholeCode]:
        if self._code is None:
            d = Deferred()
            self._waiting_for_code.append(d)
            return d
        return succeed(self._code)

    def get_welcome(self) -> Deferred[str]:
        return succeed("welcome")

    def send_message(self, payload: WormholeMessage) -> None:
        self._payload.put(payload)

    def when_received(self) -> Deferred[WormholeMessage]:
        if self._code is None:
            raise ValueError(
                "This implementation requires set_code or allocate_code "
                "before when_received."
            )
        d = self._view.wormhole_by_code(self._code, exclude=self)

        def got_wormhole(wormhole: _MemoryWormhole) -> Deferred[WormholeMessage]:
            msg: Deferred[WormholeMessage] = wormhole._payload.get()
            return msg

        d.addCallback(got_wormhole)
        return d

    get_message = when_received

    def close(self) -> None:
        pass

    # 0.9.2 compatibility
    def get_code(self) -> Deferred[WormholeCode]:
        if self._code is None:
            self.allocate_code()
        return self.when_code()

    get = when_received


def memory_server() -> tuple[MemoryWormholeServer, TestingHelper]:
    """
    Create a paired in-memory wormhole server and testing helper.
    """
    server = MemoryWormholeServer()
    return server, TestingHelper(server)<|MERGE_RESOLUTION|>--- conflicted
+++ resolved
@@ -32,14 +32,9 @@
 
 from __future__ import annotations
 
-<<<<<<< HEAD
 __all__ = ['MemoryWormholeServer', 'TestingHelper', 'memory_server', 'IWormhole']
 
 from typing import Iterator, Optional, List, Tuple, Any, TextIO
-=======
-from typing import Iterator, Optional, List, Tuple
-from collections.abc import Awaitable
->>>>>>> c97e07dc
 from inspect import getfullargspec
 from itertools import count
 from sys import stderr
@@ -149,10 +144,6 @@
 
     a = getfullargspec(create)
     b = getfullargspec(MemoryWormholeServer.create)
-<<<<<<< HEAD
-
-=======
->>>>>>> c97e07dc
     # I know it has a `self` argument at the beginning.  That's okay.
     b = b._replace(args=b.args[1:])
 
