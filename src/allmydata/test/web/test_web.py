--- conflicted
+++ resolved
@@ -14,12 +14,6 @@
 from twisted.web import client, error, http
 from twisted.python import failure, log
 
-<<<<<<< HEAD
-=======
-from nevow.util import escapeToXML
-from nevow.loaders import stan
-
->>>>>>> 51709d55
 from allmydata import interfaces, uri, webish
 from allmydata.storage_client import StorageFarmBroker, StubServer
 from allmydata.immutable import upload
@@ -663,11 +657,8 @@
     """
     Tests for ``MultiFormatResource``.
     """
-<<<<<<< HEAD
-=======
     def render(self, resource, **queryargs):
         return self.successResultOf(render(resource, queryargs))
->>>>>>> 51709d55
 
     def resource(self):
         """
@@ -688,41 +679,6 @@
         return Content()
 
 
-<<<<<<< HEAD
-    def render(self, resource, **query_args):
-        """
-        Render a ``Resource`` against a request with the given query arguments.
-
-        :param resource: The Nevow resource to render.
-
-        :param query_args: The query arguments to put into the request being
-            rendered.  A mapping from ``bytes`` to ``list`` of ``bytes``.
-
-        :return: The rendered response body as ``bytes``.
-        """
-
-        # TODO: probably should: (1) refactor this out of here to a
-        # common module (test.common_web maybe?), and (2) replace
-        # nevow.inevow.IRequest with twisted.web.iweb.IRequest.  For
-        # (2) to happen, we will have to update web.common.get_arg()
-        # etc first.
-        from zope.interface import implementer
-        from nevow.inevow import IRequest
-        from twisted.web.server import Request
-        from twisted.web.test.requesthelper import DummyChannel
-
-        @implementer(IRequest)
-        class FakeRequest(Request):
-            def __init__(self, args):
-                Request.__init__(self, DummyChannel())
-                self.args = args
-                self.fields = dict()
-
-        return resource.render(FakeRequest(args=query_args))
-
-
-=======
->>>>>>> 51709d55
     def test_select_format(self):
         """
         The ``formatArgument`` attribute of a ``MultiFormatResource`` subclass
